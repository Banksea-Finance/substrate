--- conflicted
+++ resolved
@@ -31,12 +31,8 @@
 //! NOTE: Aura itself is designed to be generic over the crypto used.
 #![forbid(missing_docs, unsafe_code)]
 use std::{
-<<<<<<< HEAD
 	sync::Arc, marker::PhantomData, hash::Hash, fmt::Debug, pin::Pin,
-	collections::HashMap, convert::{TryFrom, TryInto},
-=======
-	sync::Arc, marker::PhantomData, hash::Hash, fmt::Debug, pin::Pin, convert::{TryFrom, TryInto},
->>>>>>> 3ba58082
+	convert::{TryFrom, TryInto},
 };
 
 use futures::prelude::*;
@@ -47,14 +43,7 @@
 
 use sp_consensus::{
 	BlockImport, Environment, Proposer, CanAuthorWith, ForkChoiceStrategy, BlockImportParams,
-<<<<<<< HEAD
-	BlockOrigin, Error as ConsensusError, SelectChain, BlockCheckParams, ImportResult,
-	import_queue::{
-		Verifier, BasicQueue, DefaultImportQueue, BoxJustificationImport,
-	},
-=======
 	BlockOrigin, Error as ConsensusError, SelectChain, SlotData,
->>>>>>> 3ba58082
 };
 use sc_client_api::{backend::AuxStore, BlockOf};
 use sp_blockchain::{Result as CResult, well_known_cache_keys, ProvideCache, HeaderBackend};
@@ -65,20 +54,11 @@
 use sp_api::ProvideRuntimeApi;
 use sp_core::crypto::Pair;
 use sp_keystore::{SyncCryptoStorePtr, SyncCryptoStore};
-<<<<<<< HEAD
 use sp_inherents::{CreateInherentDataProviders, InherentDataProvider as _};
-use sc_telemetry::{telemetry, CONSENSUS_TRACE, CONSENSUS_DEBUG};
-
+use sc_telemetry::TelemetryHandle;
 use sc_consensus_slots::{
-	CheckedHeader, SlotInfo, StorageChanges, check_equivocation,
-	BackoffAuthoringBlocksStrategy, InherentDataProviderExt,
+	SlotInfo, BackoffAuthoringBlocksStrategy, InherentDataProviderExt, StorageChanges,
 };
-=======
-use sp_inherents::{InherentDataProviders, InherentData};
-use sp_timestamp::TimestampInherentData;
-use sc_consensus_slots::{SlotInfo, SlotCompatible, StorageChanges, BackoffAuthoringBlocksStrategy};
-use sc_telemetry::TelemetryHandle;
->>>>>>> 3ba58082
 use sp_consensus_slots::Slot;
 
 mod import_queue;
@@ -126,39 +106,8 @@
 	Some(current_author)
 }
 
-<<<<<<< HEAD
-/// Start the aura worker. The returned future should be run in a futures executor.
-pub fn start_aura<B, C, SC, E, I, P, SO, CAW, BS, Error, IDP>(
-	slot_duration: SlotDuration,
-	client: Arc<C>,
-	select_chain: SC,
-	block_import: I,
-	env: E,
-	sync_oracle: SO,
-	inherent_data_providers: IDP,
-	force_authoring: bool,
-	backoff_authoring_blocks: Option<BS>,
-	keystore: SyncCryptoStorePtr,
-	can_author_with: CAW,
-=======
-#[derive(Copy, Clone, Debug, PartialEq, Eq, Hash)]
-struct AuraSlotCompatible;
-
-impl SlotCompatible for AuraSlotCompatible {
-	fn extract_timestamp_and_slot(
-		&self,
-		data: &InherentData,
-	) -> Result<(u64, AuraInherent, std::time::Duration), sp_consensus::Error> {
-		data.timestamp_inherent_data()
-			.and_then(|t| data.aura_inherent_data().map(|a| (t, a)))
-			.map_err(Into::into)
-			.map_err(sp_consensus::Error::InherentData)
-			.map(|(x, y)| (*x, y, Default::default()))
-	}
-}
-
 /// Parameters of [`start_aura`].
-pub struct StartAuraParams<C, SC, I, PF, SO, BS, CAW> {
+pub struct StartAuraParams<C, SC, I, PF, SO, BS, CAW, IDP> {
 	/// The duration of a slot.
 	pub slot_duration: SlotDuration,
 	/// The client to interact with the chain.
@@ -172,7 +121,7 @@
 	/// The sync oracle that can give us the current sync status.
 	pub sync_oracle: SO,
 	/// The inherent data providers to create the inherent data.
-	pub inherent_data_providers: InherentDataProviders,
+	pub inherent_data_providers: IDP,
 	/// Should we force the authoring of blocks?
 	pub force_authoring: bool,
 	/// The backoff strategy when we miss slots.
@@ -192,7 +141,7 @@
 }
 
 /// Start the aura worker. The returned future should be run in a futures executor.
-pub fn start_aura<P, B, C, SC, PF, I, SO, CAW, BS, Error>(
+pub fn start_aura<P, B, C, SC, PF, I, SO, CAW, BS, Error, IDP>(
 	StartAuraParams {
 		slot_duration,
 		client,
@@ -207,8 +156,7 @@
 		can_author_with,
 		block_proposal_slot_portion,
 		telemetry,
-	}: StartAuraParams<C, SC, I, PF, SO, BS, CAW>,
->>>>>>> 3ba58082
+	}: StartAuraParams<C, SC, I, PF, SO, BS, CAW, IDP>,
 ) -> Result<impl Future<Output = ()>, sp_consensus::Error> where
 	B: BlockT,
 	C: ProvideRuntimeApi<B> + BlockOf + ProvideCache<B> + AuxStore + HeaderBackend<B> + Send + Sync,
@@ -261,6 +209,8 @@
 	force_authoring: bool,
 	backoff_authoring_blocks: Option<BS>,
 	keystore: SyncCryptoStorePtr,
+	telemetry: Option<TelemetryHandle>,
+	block_proposal_slot_portion: SlotProportion,
 ) -> impl sc_consensus_slots::SlotWorker<B, <E::Proposer as Proposer<B>>::Proof> where
 	B: BlockT,
 	C: ProvideRuntimeApi<B> + BlockOf + ProvideCache<B> + AuxStore + HeaderBackend<B> + Send + Sync,
@@ -283,6 +233,8 @@
 		sync_oracle,
 		force_authoring,
 		backoff_authoring_blocks,
+		telemetry,
+		block_proposal_slot_portion,
 		_key_type: PhantomData::<P>,
 	}
 }
@@ -456,16 +408,7 @@
 
 	fn proposing_remaining_duration(
 		&self,
-<<<<<<< HEAD
 		slot_info: &SlotInfo<B>,
-	) -> Option<std::time::Duration> {
-		let slot_remaining = self.slot_remaining_duration(slot_info);
-
-		let parent_slot = match find_pre_digest::<B, P::Signature>(&slot_info.chain_head) {
-			Err(_) => return Some(slot_remaining),
-=======
-		head: &B::Header,
-		slot_info: &SlotInfo,
 	) -> std::time::Duration {
 		let max_proposing = slot_info.duration.mul_f32(self.block_proposal_slot_portion.get());
 
@@ -476,13 +419,12 @@
 		let slot_remaining = std::cmp::min(slot_remaining, max_proposing);
 
 		// If parent is genesis block, we don't require any lenience factor.
-		if head.number().is_zero() {
+		if slot_info.chain_head.number().is_zero() {
 			return slot_remaining
 		}
 
-		let parent_slot = match find_pre_digest::<B, P::Signature>(head) {
+		let parent_slot = match find_pre_digest::<B, P::Signature>(&slot_info.chain_head) {
 			Err(_) => return slot_remaining,
->>>>>>> 3ba58082
 			Ok(d) => d,
 		};
 
@@ -556,294 +498,6 @@
 	pre_digest.ok_or_else(|| aura_err(Error::NoDigestFound))
 }
 
-<<<<<<< HEAD
-/// check a header has been signed by the right key. If the slot is too far in the future, an error
-/// will be returned. If it's successful, returns the pre-header and the digest item
-/// containing the seal.
-///
-/// This digest item will always return `Some` when used with `as_aura_seal`.
-fn check_header<C, B: BlockT, P: Pair>(
-	client: &C,
-	slot_now: Slot,
-	mut header: B::Header,
-	hash: B::Hash,
-	authorities: &[AuthorityId<P>],
-	check_for_equivocation: CheckForEquivocation,
-) -> Result<CheckedHeader<B::Header, (Slot, DigestItemFor<B>)>, Error<B>> where
-	DigestItemFor<B>: CompatibleDigestItem<P::Signature>,
-	P::Signature: Codec,
-	C: sc_client_api::backend::AuxStore,
-	P::Public: Encode + Decode + PartialEq + Clone,
-{
-	let seal = match header.digest_mut().pop() {
-		Some(x) => x,
-		None => return Err(Error::HeaderUnsealed(hash)),
-	};
-
-	let sig = seal.as_aura_seal().ok_or_else(|| {
-		aura_err(Error::HeaderBadSeal(hash))
-	})?;
-
-	let slot = find_pre_digest::<B, P::Signature>(&header)?;
-
-	if slot > slot_now {
-		header.digest_mut().push(seal);
-		Ok(CheckedHeader::Deferred(header, slot))
-	} else {
-		// check the signature is valid under the expected authority and
-		// chain state.
-		let expected_author = match slot_author::<P>(slot, &authorities) {
-			None => return Err(Error::SlotAuthorNotFound),
-			Some(author) => author,
-		};
-
-		let pre_hash = header.hash();
-
-		if P::verify(&sig, pre_hash.as_ref(), expected_author) {
-			if check_for_equivocation.check_for_equivocation() {
-				if let Some(equivocation_proof) = check_equivocation(
-					client,
-					slot_now,
-					slot,
-					&header,
-					expected_author,
-				).map_err(Error::Client)? {
-					info!(
-						target: "aura",
-						"Slot author is equivocating at slot {} with headers {:?} and {:?}",
-						slot,
-						equivocation_proof.first_header.hash(),
-						equivocation_proof.second_header.hash(),
-					);
-				}
-			}
-
-			Ok(CheckedHeader::Checked(header, (slot, seal)))
-		} else {
-			Err(Error::BadSignature(hash))
-		}
-	}
-}
-
-/// A verifier for Aura blocks.
-pub struct AuraVerifier<C, P, CAW, IDP> {
-	client: Arc<C>,
-	phantom: PhantomData<P>,
-	inherent_data_providers: IDP,
-	can_author_with: CAW,
-	check_for_equivocation: CheckForEquivocation,
-}
-
-impl<C, P, CAW, IDP> AuraVerifier<C, P, CAW, IDP> where
-	P: Send + Sync + 'static,
-	CAW: Send + Sync + 'static,
-	IDP: Send,
-{
-	async fn check_inherents<B: BlockT>(
-		&self,
-		block: B,
-		block_id: BlockId<B>,
-		inherent_data: sp_inherents::InherentData,
-		inherent_data_providers: IDP::InherentDataProviders,
-	) -> Result<(), Error<B>> where
-		C: ProvideRuntimeApi<B>, C::Api: BlockBuilderApi<B>,
-		CAW: CanAuthorWith<B>,
-		IDP: CreateInherentDataProviders<B, ()>,
-		IDP::InherentDataProviders: InherentDataProviderExt + Send,
-	{
-		if let Err(e) = self.can_author_with.can_author_with(&block_id) {
-			debug!(
-				target: "aura",
-				"Skipping `check_inherents` as authoring version is not compatible: {}",
-				e,
-			);
-
-			return Ok(())
-		}
-
-		let inherent_res = self.client.runtime_api().check_inherents(
-			&block_id,
-			block,
-			inherent_data,
-		).map_err(|e| Error::Client(e.into()))?;
-
-		if !inherent_res.ok() {
-			for (i, e) in inherent_res.into_errors() {
-				match inherent_data_providers.try_handle_error(&i, &e) {
-					Some(fut) => fut.await.map_err(Error::Inherent)?,
-					None => return Err(Error::UnknownInherentError(i)),
-				}
-			}
-		}
-
-		Ok(())
-	}
-}
-
-#[async_trait::async_trait]
-impl<B: BlockT, C, P, CAW, IDP> Verifier<B> for AuraVerifier<C, P, CAW, IDP> where
-	C: ProvideRuntimeApi<B> +
-		Send +
-		Sync +
-		sc_client_api::backend::AuxStore +
-		ProvideCache<B> +
-		BlockOf,
-	C::Api: BlockBuilderApi<B> + AuraApi<B, AuthorityId<P>> + ApiExt<B>,
-	DigestItemFor<B>: CompatibleDigestItem<P::Signature>,
-	P: Pair + Send + Sync + 'static,
-	P::Public: Send + Sync + Hash + Eq + Clone + Decode + Encode + Debug + 'static,
-	P::Signature: Encode + Decode,
-	CAW: CanAuthorWith<B> + Send + Sync + 'static,
-	IDP: CreateInherentDataProviders<B, ()> + Send + Sync,
-	IDP::InherentDataProviders: InherentDataProviderExt + Send + Sync,
-{
-	async fn verify(
-		&mut self,
-		origin: BlockOrigin,
-		header: B::Header,
-		justification: Option<Justification>,
-		mut body: Option<Vec<B::Extrinsic>>,
-	) -> Result<(BlockImportParams<B, ()>, Option<Vec<(CacheKeyId, Vec<u8>)>>), String> {
-		let hash = header.hash();
-		let parent_hash = *header.parent_hash();
-		let authorities = authorities(self.client.as_ref(), &BlockId::Hash(parent_hash))
-			.map_err(|e| format!("Could not fetch authorities at {:?}: {:?}", parent_hash, e))?;
-
-		let inherent_data_providers = self.inherent_data_providers
-			.create_inherent_data_providers(
-				parent_hash,
-				(),
-			)
-			.await
-			.map_err(|e| Error::<B>::Client(sp_blockchain::Error::Application(e)))?;
-
-		let mut inherent_data = inherent_data_providers.create_inherent_data()
-			.map_err(|e| Error::<B>::Inherent(Box::new(e)))?;
-
-		let slot_now = inherent_data_providers.slot();
-
-		// we add one to allow for some small drift.
-		// FIXME #1019 in the future, alter this queue to allow deferring of
-		// headers
-		let checked_header = check_header::<C, B, P>(
-			&self.client,
-			slot_now + 1,
-			header,
-			hash,
-			&authorities[..],
-			self.check_for_equivocation,
-		).map_err(|e| e.to_string())?;
-		match checked_header {
-			CheckedHeader::Checked(pre_header, (slot, seal)) => {
-				// if the body is passed through, we need to use the runtime
-				// to check that the internally-set timestamp in the inherents
-				// actually matches the slot set in the seal.
-				if let Some(inner_body) = body.take() {
-					let block = B::new(pre_header.clone(), inner_body);
-
-					inherent_data.aura_replace_inherent_data(slot);
-
-					// skip the inherents verification if the runtime API is old.
-					if self.client
-						.runtime_api()
-						.has_api_with::<dyn BlockBuilderApi<B>, _>(
-							&BlockId::Hash(parent_hash),
-							|v| v >= 2,
-						)
-						.map_err(|e| format!("{:?}", e))?
-					{
-						self.check_inherents(
-							block.clone(),
-							BlockId::Hash(parent_hash),
-							inherent_data,
-							inherent_data_providers,
-						).await.map_err(|e| e.to_string())?;
-					}
-
-					let (_, inner_body) = block.deconstruct();
-					body = Some(inner_body);
-				}
-
-				trace!(target: "aura", "Checked {:?}; importing.", pre_header);
-				telemetry!(CONSENSUS_TRACE; "aura.checked_and_importing"; "pre_header" => ?pre_header);
-
-				// Look for an authorities-change log.
-				let maybe_keys = pre_header.digest()
-					.logs()
-					.iter()
-					.filter_map(|l| l.try_to::<ConsensusLog<AuthorityId<P>>>(
-						OpaqueDigestItemId::Consensus(&AURA_ENGINE_ID)
-					))
-					.find_map(|l| match l {
-						ConsensusLog::AuthoritiesChange(a) => Some(
-							vec![(well_known_cache_keys::AUTHORITIES, a.encode())]
-						),
-						_ => None,
-					});
-
-				let mut import_block = BlockImportParams::new(origin, pre_header);
-				import_block.post_digests.push(seal);
-				import_block.body = body;
-				import_block.justification = justification;
-				import_block.fork_choice = Some(ForkChoiceStrategy::LongestChain);
-				import_block.post_hash = Some(hash);
-
-				Ok((import_block, maybe_keys))
-			}
-			CheckedHeader::Deferred(a, b) => {
-				debug!(target: "aura", "Checking {:?} failed; {:?}, {:?}.", hash, a, b);
-				telemetry!(CONSENSUS_DEBUG; "aura.header_too_far_in_future";
-					"hash" => ?hash, "a" => ?a, "b" => ?b
-				);
-				Err(format!("Header {:?} rejected: too far in the future", hash))
-			}
-		}
-	}
-}
-
-fn initialize_authorities_cache<A, B, C>(client: &C) -> Result<(), ConsensusError> where
-	A: Codec + Debug,
-	B: BlockT,
-	C: ProvideRuntimeApi<B> + BlockOf + ProvideCache<B>,
-	C::Api: AuraApi<B, A>,
-{
-	// no cache => no initialization
-	let cache = match client.cache() {
-		Some(cache) => cache,
-		None => return Ok(()),
-	};
-
-	// check if we already have initialized the cache
-	let map_err = |error| sp_consensus::Error::from(sp_consensus::Error::ClientImport(
-		format!(
-			"Error initializing authorities cache: {}",
-			error,
-		)));
-
-	let genesis_id = BlockId::Number(Zero::zero());
-	let genesis_authorities: Option<Vec<A>> = cache
-		.get_at(&well_known_cache_keys::AUTHORITIES, &genesis_id)
-		.unwrap_or(None)
-		.and_then(|(_, _, v)| Decode::decode(&mut &v[..]).ok());
-	if genesis_authorities.is_some() {
-		return Ok(());
-=======
-/// Register the aura inherent data provider, if not registered already.
-fn register_aura_inherent_data_provider(
-	inherent_data_providers: &InherentDataProviders,
-	slot_duration: u64,
-) -> Result<(), sp_consensus::Error> {
-	if !inherent_data_providers.has_provider(&INHERENT_IDENTIFIER) {
-		inherent_data_providers
-			.register_provider(InherentDataProvider::new(slot_duration))
-			.map_err(Into::into)
-			.map_err(sp_consensus::Error::InherentData)
-	} else {
-		Ok(())
->>>>>>> 3ba58082
-	}
-}
-
 fn authorities<A, B, C>(client: &C, at: &BlockId<B>) -> Result<Vec<A>, ConsensusError> where
 	A: Codec + Debug,
 	B: BlockT,
@@ -861,191 +515,6 @@
 		.ok_or_else(|| sp_consensus::Error::InvalidAuthoritiesSet.into())
 }
 
-<<<<<<< HEAD
-/// A block-import handler for Aura.
-pub struct AuraBlockImport<Block: BlockT, C, I: BlockImport<Block>, P> {
-	inner: I,
-	client: Arc<C>,
-	_phantom: PhantomData<(Block, P)>,
-}
-
-impl<Block: BlockT, C, I: Clone + BlockImport<Block>, P> Clone for AuraBlockImport<Block, C, I, P> {
-	fn clone(&self) -> Self {
-		AuraBlockImport {
-			inner: self.inner.clone(),
-			client: self.client.clone(),
-			_phantom: PhantomData,
-		}
-	}
-}
-
-impl<Block: BlockT, C, I: BlockImport<Block>, P> AuraBlockImport<Block, C, I, P> {
-	/// New aura block import.
-	pub fn new(
-		inner: I,
-		client: Arc<C>,
-	) -> Self {
-		Self {
-			inner,
-			client,
-			_phantom: PhantomData,
-		}
-	}
-}
-
-impl<Block: BlockT, C, I, P> BlockImport<Block> for AuraBlockImport<Block, C, I, P> where
-	I: BlockImport<Block, Transaction = sp_api::TransactionFor<C, Block>> + Send + Sync,
-	I::Error: Into<ConsensusError>,
-	C: HeaderBackend<Block> + ProvideRuntimeApi<Block>,
-	P: Pair + Send + Sync + 'static,
-	P::Public: Clone + Eq + Send + Sync + Hash + Debug + Encode + Decode,
-	P::Signature: Encode + Decode,
-{
-	type Error = ConsensusError;
-	type Transaction = sp_api::TransactionFor<C, Block>;
-
-	fn check_block(
-		&mut self,
-		block: BlockCheckParams<Block>,
-	) -> Result<ImportResult, Self::Error> {
-		self.inner.check_block(block).map_err(Into::into)
-	}
-
-	fn import_block(
-		&mut self,
-		block: BlockImportParams<Block, Self::Transaction>,
-		new_cache: HashMap<CacheKeyId, Vec<u8>>,
-	) -> Result<ImportResult, Self::Error> {
-		let hash = block.post_hash();
-		let slot = find_pre_digest::<Block, P::Signature>(&block.header)
-			.expect("valid Aura headers must contain a predigest; \
-					 header has been already verified; qed");
-
-		let parent_hash = *block.header.parent_hash();
-		let parent_header = self.client.header(BlockId::Hash(parent_hash))
-			.map_err(|e| ConsensusError::ChainLookup(e.to_string()))?
-			.ok_or_else(|| ConsensusError::ChainLookup(aura_err(
-				Error::<Block>::ParentUnavailable(parent_hash, hash)
-			).into()))?;
-
-		let parent_slot = find_pre_digest::<Block, P::Signature>(&parent_header)
-			.expect("valid Aura headers contain a pre-digest; \
-					parent header has already been verified; qed");
-
-		// make sure that slot number is strictly increasing
-		if slot <= parent_slot {
-			return Err(
-				ConsensusError::ClientImport(aura_err(
-					Error::<Block>::SlotMustIncrease(parent_slot, slot)
-				).into())
-			);
-		}
-
-		self.inner.import_block(block, new_cache).map_err(Into::into)
-	}
-}
-
-/// Should we check for equivocation of a block author?
-#[derive(Debug, Clone, Copy)]
-pub enum CheckForEquivocation {
-	/// Yes, check for equivocation.
-	///
-	/// This is the default setting for this.
-	Yes,
-	/// No, don't check for equivocation.
-	No,
-}
-
-impl CheckForEquivocation {
-	/// Should we check for equivocation?
-	fn check_for_equivocation(self) -> bool {
-		matches!(self, Self::Yes)
-	}
-}
-
-impl Default for CheckForEquivocation {
-	fn default() -> Self {
-		Self::Yes
-	}
-}
-
-/// Parameters of [`import_queue`].
-pub struct ImportQueueParams<'a, Block, I, C, IDP, S, CAW> {
-	/// The block import to use.
-	pub block_import: I,
-	/// The justification import.
-	pub justification_import: Option<BoxJustificationImport<Block>>,
-	/// The client to interact with the chain.
-	pub client: Arc<C>,
-	/// The inherent data providers, to create the inherent data.
-	pub inherent_data_providers: IDP,
-	/// The spawner to spawn background tasks.
-	pub spawner: &'a S,
-	/// The prometheus registry.
-	pub registry: Option<&'a Registry>,
-	/// Can we author with the current node?
-	pub can_author_with: CAW,
-	/// Should we check for equivocation?
-	pub check_for_equivocation: CheckForEquivocation,
-}
-
-/// Start an import queue for the Aura consensus algorithm.
-pub fn import_queue<'a, P, Block, I, C, S, CAW, IDP>(
-	ImportQueueParams {
-		block_import,
-		justification_import,
-		client,
-		inherent_data_providers,
-		spawner,
-		registry,
-		can_author_with,
-		check_for_equivocation
-	}: ImportQueueParams<'a, Block, I, C, IDP, S, CAW>
-) -> Result<DefaultImportQueue<Block, C>, sp_consensus::Error> where
-	Block: BlockT,
-	C::Api: BlockBuilderApi<Block> + AuraApi<Block, AuthorityId<P>> + ApiExt<Block>,
-	C: 'static
-		+ ProvideRuntimeApi<Block>
-		+ BlockOf
-		+ ProvideCache<Block>
-		+ Send
-		+ Sync
-		+ AuxStore
-		+ HeaderBackend<Block>,
-	I: BlockImport<Block, Error=ConsensusError, Transaction = sp_api::TransactionFor<C, Block>>
-		+ Send
-		+ Sync
-		+ 'static,
-	DigestItemFor<Block>: CompatibleDigestItem<P::Signature>,
-	P: Pair + Send + Sync + 'static,
-	P::Public: Clone + Eq + Send + Sync + Hash + Debug + Encode + Decode,
-	P::Signature: Encode + Decode,
-	S: sp_core::traits::SpawnEssentialNamed,
-	CAW: CanAuthorWith<Block> + Send + Sync + 'static,
-	IDP: CreateInherentDataProviders<Block, ()> + Sync + Send + 'static,
-	IDP::InherentDataProviders: InherentDataProviderExt + Send + Sync,
-{
-	initialize_authorities_cache(&*client)?;
-
-	let verifier = AuraVerifier::<_, P, _, _> {
-		client,
-		inherent_data_providers,
-		phantom: PhantomData,
-		can_author_with,
-		check_for_equivocation,
-	};
-
-	Ok(BasicQueue::new(
-		verifier,
-		Box::new(block_import),
-		justification_import,
-		spawner,
-		registry,
-	))
-}
-
-=======
->>>>>>> 3ba58082
 #[cfg(test)]
 mod tests {
 	use super::*;
