[package]
name = "sc-keystore"
version = "2.0.0"
authors = ["Parity Technologies <admin@parity.io>"]
edition = "2018"
license = "GPL-3.0-or-later WITH Classpath-exception-2.0"
homepage = "https://substrate.dev"
repository = "https://github.com/paritytech/substrate/"
description = "Keystore (and session key management) for ed25519 based chains like Polkadot."
documentation = "https://docs.rs/sc-keystore"
readme = "README.md"

[package.metadata.docs.rs]
targets = ["x86_64-unknown-linux-gnu"]


[dependencies]
async-trait = "0.1.30"
derive_more = "0.99.2"
<<<<<<< HEAD
futures = "0.3.4"
futures-util = "0.3.4"
sp-core = { version = "2.0.0-rc6", path = "../../primitives/core" }
sp-application-crypto = { version = "2.0.0-rc6", path = "../../primitives/application-crypto" }
=======
sp-core = { version = "2.0.0", path = "../../primitives/core" }
sp-application-crypto = { version = "2.0.0", path = "../../primitives/application-crypto" }
>>>>>>> a200cdb9
hex = "0.4.0"
merlin = { version = "2.0", default-features = false }
parking_lot = "0.10.0"
rand = "0.7.2"
serde_json = "1.0.41"
subtle = "2.1.1"

[dev-dependencies]
tempfile = "3.1.0"<|MERGE_RESOLUTION|>--- conflicted
+++ resolved
@@ -17,15 +17,10 @@
 [dependencies]
 async-trait = "0.1.30"
 derive_more = "0.99.2"
-<<<<<<< HEAD
 futures = "0.3.4"
 futures-util = "0.3.4"
-sp-core = { version = "2.0.0-rc6", path = "../../primitives/core" }
-sp-application-crypto = { version = "2.0.0-rc6", path = "../../primitives/application-crypto" }
-=======
 sp-core = { version = "2.0.0", path = "../../primitives/core" }
 sp-application-crypto = { version = "2.0.0", path = "../../primitives/application-crypto" }
->>>>>>> a200cdb9
 hex = "0.4.0"
 merlin = { version = "2.0", default-features = false }
 parking_lot = "0.10.0"
