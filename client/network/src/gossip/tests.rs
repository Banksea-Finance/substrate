// This file is part of Substrate.

// Copyright (C) 2017-2021 Parity Technologies (UK) Ltd.
// SPDX-License-Identifier: GPL-3.0-or-later WITH Classpath-exception-2.0

// This program is free software: you can redistribute it and/or modify
// it under the terms of the GNU General Public License as published by
// the Free Software Foundation, either version 3 of the License, or
// (at your option) any later version.

// This program is distributed in the hope that it will be useful,
// but WITHOUT ANY WARRANTY; without even the implied warranty of
// MERCHANTABILITY or FITNESS FOR A PARTICULAR PURPOSE. See the
// GNU General Public License for more details.

// You should have received a copy of the GNU General Public License
// along with this program. If not, see <https://www.gnu.org/licenses/>.

use crate::block_request_handler::BlockRequestHandler;
use crate::light_client_requests::handler::LightClientRequestHandler;
use crate::gossip::QueuedSender;
use crate::{config,  Event, NetworkService, NetworkWorker, VerifiedBlocks};

use futures::prelude::*;
use sp_runtime::traits::{Block as BlockT, Header as _};
use std::{borrow::Cow, sync::Arc, time::Duration};
use substrate_test_runtime_client::{TestClientBuilder, TestClientBuilderExt as _};

type TestNetworkService = NetworkService<
	substrate_test_runtime_client::runtime::Block,
	substrate_test_runtime_client::runtime::Hash,
>;

/// Builds a full node to be used for testing. Returns the node service and its associated events
/// stream.
///
/// > **Note**: We return the events stream in order to not possibly lose events between the
/// >			construction of the service and the moment the events stream is grabbed.
fn build_test_full_node(network_config: config::NetworkConfiguration)
	-> (Arc<TestNetworkService>, impl Stream<Item = Event>)
{
	let client = Arc::new(
		TestClientBuilder::with_default_backend()
			.build_with_longest_chain()
			.0,
	);

	#[derive(Clone)]
	struct PassThroughVerifier(bool);
	impl<B: BlockT> sp_consensus::import_queue::Verifier<B> for PassThroughVerifier {
		fn verify(
			&mut self,
			origin: sp_consensus::BlockOrigin,
			header: B::Header,
			justification: Option<sp_runtime::Justification>,
			body: Option<Vec<B::Extrinsic>>,
		) -> Result<
			(
				sp_consensus::BlockImportParams<B, ()>,
				Option<Vec<(sp_blockchain::well_known_cache_keys::Id, Vec<u8>)>>,
			),
			String,
		> {
			let maybe_keys = header
				.digest()
				.log(|l| {
					l.try_as_raw(sp_runtime::generic::OpaqueDigestItemId::Consensus(b"aura"))
						.or_else(|| {
							l.try_as_raw(sp_runtime::generic::OpaqueDigestItemId::Consensus(b"babe"))
						})
				})
				.map(|blob| {
					vec![(
						sp_blockchain::well_known_cache_keys::AUTHORITIES,
						blob.to_vec(),
					)]
				});

			let mut import = sp_consensus::BlockImportParams::new(origin, header);
			import.body = body;
			import.finalized = self.0;
			import.justification = justification;
			import.fork_choice = Some(sp_consensus::ForkChoiceStrategy::LongestChain);
			Ok((import, maybe_keys))
		}
	}

	let import_queue = Box::new(sp_consensus::import_queue::BasicQueue::new(
		PassThroughVerifier(false),
		Box::new(client.clone()),
		None,
		&sp_core::testing::TaskExecutor::new(),
		None,
	));

	let protocol_id = config::ProtocolId::from("/test-protocol-name");
	let verified_blocks = Arc::new(VerifiedBlocks::new(client.clone()));

	let block_request_protocol_config = {
		let (handler, protocol_config) = BlockRequestHandler::new(
			&protocol_id,
			client.clone(),
<<<<<<< HEAD
			verified_blocks.clone(),
=======
			50,
>>>>>>> c939ceba
		);
		async_std::task::spawn(handler.run().boxed());
		protocol_config
	};

	let light_client_request_protocol_config = {
		let (handler, protocol_config) = LightClientRequestHandler::new(
			&protocol_id,
			client.clone(),
		);
		async_std::task::spawn(handler.run().boxed());
		protocol_config
	};

	let worker = NetworkWorker::new(config::Params {
		role: config::Role::Full,
		executor: None,
		transactions_handler_executor: Box::new(|task| { async_std::task::spawn(task); }),
		network_config,
		chain: client.clone(),
		on_demand: None,
		transaction_pool: Arc::new(crate::config::EmptyTransactionPool),
		protocol_id,
		import_queue,
		block_announce_validator: Box::new(
			sp_consensus::block_validation::DefaultBlockAnnounceValidator,
		),
		metrics_registry: None,
		block_request_protocol_config,
		light_client_request_protocol_config,
		verified_blocks,
	})
	.unwrap();

	let service = worker.service().clone();
	let event_stream = service.event_stream("test");

	async_std::task::spawn(async move {
		futures::pin_mut!(worker);
		let _ = worker.await;
	});

	(service, event_stream)
}

const PROTOCOL_NAME: Cow<'static, str> = Cow::Borrowed("/foo");

/// Builds two nodes and their associated events stream.
/// The nodes are connected together and have the `PROTOCOL_NAME` protocol registered.
fn build_nodes_one_proto()
	-> (Arc<TestNetworkService>, impl Stream<Item = Event>, Arc<TestNetworkService>, impl Stream<Item = Event>)
{
	let listen_addr = config::build_multiaddr![Memory(rand::random::<u64>())];

	let (node1, events_stream1) = build_test_full_node(config::NetworkConfiguration {
		extra_sets: vec![
			config::NonDefaultSetConfig {
				notifications_protocol: PROTOCOL_NAME,
				max_notification_size: 1024 * 1024,
				set_config: Default::default()
			}
		],
		listen_addresses: vec![listen_addr.clone()],
		transport: config::TransportConfig::MemoryOnly,
		.. config::NetworkConfiguration::new_local()
	});

	let (node2, events_stream2) = build_test_full_node(config::NetworkConfiguration {
		listen_addresses: vec![],
		extra_sets: vec![
			config::NonDefaultSetConfig {
				notifications_protocol: PROTOCOL_NAME,
				max_notification_size: 1024 * 1024,
				set_config: config::SetConfig {
					reserved_nodes: vec![config::MultiaddrWithPeerId {
						multiaddr: listen_addr,
						peer_id: node1.local_peer_id().clone(),
					}],
					.. Default::default()
				},
			}
		],
		transport: config::TransportConfig::MemoryOnly,
		.. config::NetworkConfiguration::new_local()
	});

	(node1, events_stream1, node2, events_stream2)
}

#[test]
fn basic_works() {
	const NUM_NOTIFS: usize = 256;

	let (node1, mut events_stream1, node2, mut events_stream2) = build_nodes_one_proto();
	let node2_id = node2.local_peer_id().clone();

	let receiver = async_std::task::spawn(async move {
		let mut received_notifications = 0;

		while received_notifications < NUM_NOTIFS {
			match events_stream2.next().await.unwrap() {
				Event::NotificationStreamClosed { .. } => panic!(),
				Event::NotificationsReceived { messages, .. } => {
					for message in messages {
						assert_eq!(message.0, PROTOCOL_NAME);
						assert_eq!(message.1, &b"message"[..]);
						received_notifications += 1;
					}
				}
				_ => {}
			};

			if rand::random::<u8>() < 2 {
				async_std::task::sleep(Duration::from_millis(rand::random::<u64>() % 750)).await;
			}
		}
	});

	async_std::task::block_on(async move {
		let (mut sender, bg_future) =
			QueuedSender::new(node1, node2_id, PROTOCOL_NAME, NUM_NOTIFS, |msg| msg);
		async_std::task::spawn(bg_future);

		// Wait for the `NotificationStreamOpened`.
		loop {
			match events_stream1.next().await.unwrap() {
				Event::NotificationStreamOpened { .. } => break,
				_ => {}
			};
		}

		for _ in 0..NUM_NOTIFS {
			sender.queue_or_discard(b"message".to_vec()).await;
		}

		receiver.await;
	});
}<|MERGE_RESOLUTION|>--- conflicted
+++ resolved
@@ -100,11 +100,8 @@
 		let (handler, protocol_config) = BlockRequestHandler::new(
 			&protocol_id,
 			client.clone(),
-<<<<<<< HEAD
+			50,
 			verified_blocks.clone(),
-=======
-			50,
->>>>>>> c939ceba
 		);
 		async_std::task::spawn(handler.run().boxed());
 		protocol_config
