// This file is part of Substrate.

// Copyright (C) 2021 Parity Technologies (UK) Ltd.
// SPDX-License-Identifier: Apache-2.0

// Licensed under the Apache License, Version 2.0 (the "License");
// you may not use this file except in compliance with the License.
// You may obtain a copy of the License at
//
// 	http://www.apache.org/licenses/LICENSE-2.0
//
// Unless required by applicable law or agreed to in writing, software
// distributed under the License is distributed on an "AS IS" BASIS,
// WITHOUT WARRANTIES OR CONDITIONS OF ANY KIND, either express or implied.
// See the License for the specific language governing permissions and
// limitations under the License.

//! # Multi phase, offchain election provider pallet.
//!
//! Currently, this election-provider has two distinct phases (see [`Phase`]), **signed** and
//! **unsigned**.
//!
//! ## Phases
//!
//! The timeline of pallet is as follows. At each block,
//! [`frame_election_provider_support::ElectionDataProvider::next_election_prediction`] is used to
//! estimate the time remaining to the next call to
//! [`frame_election_provider_support::ElectionProvider::elect`]. Based on this, a phase is chosen.
//! The timeline is as follows.
//!
//! ```ignore
//!                                                                    elect()
//!                 +   <--T::SignedPhase-->  +  <--T::UnsignedPhase-->   +
//!   +-------------------------------------------------------------------+
//!    Phase::Off   +       Phase::Signed     +      Phase::Unsigned      +
//! ```
//!
//! Note that the unsigned phase starts [`pallet::Config::UnsignedPhase`] blocks before the
//! `next_election_prediction`, but only ends when a call to [`ElectionProvider::elect`] happens. If
//! no `elect` happens, the signed phase is extended.
//!
//! > Given this, it is rather important for the user of this pallet to ensure it always terminates
//! election via `elect` before requesting a new one.
//!
//! Each of the phases can be disabled by essentially setting their length to zero. If both phases
//! have length zero, then the pallet essentially runs only the fallback strategy, denoted by
//! [`Config::Fallback`].
//! ### Signed Phase
//!
//!	In the signed phase, solutions (of type [`RawSolution`]) are submitted and queued on chain. A
//! deposit is reserved, based on the size of the solution, for the cost of keeping this solution
//! on-chain for a number of blocks, and the potential weight of the solution upon being checked. A
//! maximum of `pallet::Config::MaxSignedSubmissions` solutions are stored. The queue is always
//! sorted based on score (worse to best).
//!
//! Upon arrival of a new solution:
//!
//! 1. If the queue is not full, it is stored in the appropriate sorted index.
//! 2. If the queue is full but the submitted solution is better than one of the queued ones, the
//!    worse solution is discarded, the bond of the outgoing solution is returned, and the new
//!    solution is stored in the correct index.
//! 3. If the queue is full and the solution is not an improvement compared to any of the queued
//!    ones, it is instantly rejected and no additional bond is reserved.
//!
//! A signed solution cannot be reversed, taken back, updated, or retracted. In other words, the
//! origin can not bail out in any way, if their solution is queued.
//!
//! Upon the end of the signed phase, the solutions are examined from best to worse (i.e. `pop()`ed
//! until drained). Each solution undergoes an expensive `Pallet::feasibility_check`, which
//! ensures the score claimed by this score was correct, and it is valid based on the election data
//! (i.e. votes and candidates). At each step, if the current best solution passes the feasibility
//! check, it is considered to be the best one. The sender of the origin is rewarded, and the rest
//! of the queued solutions get their deposit back and are discarded, without being checked.
//!
//! The following example covers all of the cases at the end of the signed phase:
//!
//! ```ignore
//! Queue
//! +-------------------------------+
//! |Solution(score=20, valid=false)| +-->  Slashed
//! +-------------------------------+
//! |Solution(score=15, valid=true )| +-->  Rewarded, Saved
//! +-------------------------------+
//! |Solution(score=10, valid=true )| +-->  Discarded
//! +-------------------------------+
//! |Solution(score=05, valid=false)| +-->  Discarded
//! +-------------------------------+
//! |             None              |
//! +-------------------------------+
//! ```
//!
//! Note that both of the bottom solutions end up being discarded and get their deposit back,
//! despite one of them being *invalid*.
//!
//! ## Unsigned Phase
//!
//! The unsigned phase will always follow the signed phase, with the specified duration. In this
//! phase, only validator nodes can submit solutions. A validator node who has offchain workers
//! enabled will start to mine a solution in this phase and submits it back to the chain as an
//! unsigned transaction, thus the name _unsigned_ phase. This unsigned transaction can never be
//! valid if propagated, and it acts similar to an inherent.
//!
//! Validators will only submit solutions if the one that they have computed is sufficiently better
//! than the best queued one (see [`pallet::Config::SolutionImprovementThreshold`]) and will limit
//! the weigh of the solution to [`pallet::Config::MinerMaxWeight`].
//!
//! The unsigned phase can be made passive depending on how the previous signed phase went, by
//! setting the first inner value of [`Phase`] to `false`. For now, the signed phase is always
//! active.
//!
//! ### Fallback
//!
//! If we reach the end of both phases (i.e. call to [`ElectionProvider::elect`] happens) and no
//! good solution is queued, then the fallback strategy [`pallet::Config::Fallback`] is used to
//! determine what needs to be done. The on-chain election is slow, and contains no balancing or
//! reduction post-processing. See [`onchain::OnChainSequentialPhragmen`]. The
//! [`FallbackStrategy::Nothing`] should probably only be used for testing, and returns an error.
//!
//! ## Feasible Solution (correct solution)
//!
//! All submissions must undergo a feasibility check. Signed solutions are checked on by one at the
//! end of the signed phase, and the unsigned solutions are checked on the spot. A feasible solution
//! is as follows:
//!
//! 0. **all** of the used indices must be correct.
//! 1. present *exactly* correct number of winners.
//! 2. any assignment is checked to match with [`RoundSnapshot::voters`].
//! 3. the claimed score is valid, based on the fixed point arithmetic accuracy.
//!
//! ## Accuracy
//!
//! The accuracy of the election is configured via two trait parameters. namely,
//! [`OnChainAccuracyOf`] dictates the accuracy used to compute the on-chain fallback election and
//! [`CompactAccuracyOf`] is the accuracy that the submitted solutions must adhere to.
//!
//! Note that both accuracies are of great importance. The offchain solution should be as small as
//! possible, reducing solutions size/weight. The on-chain solution can use more space for accuracy,
//! but should still be fast to prevent massively large blocks in case of a fallback.
//!
//! ## Error types
//!
//! This pallet provides a verbose error system to ease future debugging and debugging. The
//! overall hierarchy of errors is as follows:
//!
//! 1. [`pallet::Error`]: These are the errors that can be returned in the dispatchables of the
//!    pallet, either signed or unsigned. Since decomposition with nested enums is not possible
//!    here, they are prefixed with the logical sub-system to which they belong.
//! 2. [`ElectionError`]: These are the errors that can be generated while the pallet is doing
//!    something in automatic scenarios, such as `offchain_worker` or `on_initialize`. These errors
//!    are helpful for logging and are thus nested as:
//!    - [`ElectionError::Miner`]: wraps a [`unsigned::MinerError`].
//!    - [`ElectionError::Feasibility`]: wraps a [`FeasibilityError`].
//!    - [`ElectionError::OnChainFallback`]: wraps a
//!      [`frame_election_provider_support::onchain::Error`].
//!
//! Note that there could be an overlap between these sub-errors. For example, A
//! `SnapshotUnavailable` can happen in both miner and feasibility check phase.
//!
//! ## Future Plans
//!
//! **Challenge Phase**. We plan adding a third phase to the pallet, called the challenge phase.
//! This is phase in which no further solutions are processed, and the current best solution might
//! be challenged by anyone (signed or unsigned). The main plan here is to enforce the solution to
//! be PJR. Checking PJR on-chain is quite expensive, yet proving that a solution is **not** PJR is
//! rather cheap. If a queued solution is challenged:
//!
//! 1. We must surely slash whoever submitted that solution (might be a challenge for unsigned
//!    solutions).
//! 2. It is probably fine to fallback to the on-chain election, as we expect this to happen rarely.
//!
//! **Bailing out**. The functionality of bailing out of a queued solution is nice. A miner can
//! submit a solution as soon as they _think_ it is high probability feasible, and do the checks
//! afterwards, and remove their solution (for a small cost of probably just transaction fees, or a
//! portion of the bond).
//!
//! **Conditionally open unsigned phase**: Currently, the unsigned phase is always opened. This is
//! useful because an honest validation will run our OCW code, which should be good enough to trump
//! a mediocre or malicious signed submission (assuming in the absence of honest signed bots). If an
//! when the signed submissions are checked against an absolute measure (e.g. PJR), then we can only
//! open the unsigned phase in extreme conditions (i.e. "not good signed solution received") to
//! spare some work in the validators
//!
//! **Allow smaller solutions and build up**: For now we only allow solutions that are exactly
//! [`DesiredTargets`], no more, no less. Over time, we can change this to a [min, max] where any
//! solution within this range is acceptable, where bigger solutions are prioritized.
//!
//! **Recursive Fallback**: Currently, the fallback is a separate enum. A different and fancier way
//! of doing this would be to have the fallback be another
//! [`frame_election_provider_support::ElectionProvider`]. In this case, this pallet can even have
//! the on-chain election provider as fallback, or special _noop_ fallback that simply returns an
//! error, thus replicating [`FallbackStrategy::Nothing`]. In this case, we won't need the
//! additional config OnChainAccuracy either.
//!
//! **Score based on (byte) size**: We should always prioritize small solutions over bigger ones, if
//! there is a tie. Even more harsh should be to enforce the bound of the `reduce` algorithm.
//!
//! **Make the number of nominators configurable from the runtime**. Remove `sp_npos_elections`
//! dependency from staking and the compact solution type. It should be generated at runtime, there
//! it should be encoded how many votes each nominators have. Essentially translate
//! <https://github.com/paritytech/substrate/pull/7929> to this pallet.
//!
//! **More accurate weight for error cases**: Both `ElectionDataProvider` and `ElectionProvider`
//! assume no weight is consumed in their functions, when operations fail with `Err`. This can
//! clearly be improved, but not a priority as we generally expect snapshot creation to fail only
//! due to extreme circumstances.
//!
//! **Take into account the encode/decode weight in benchmarks.** Currently, we only take into
//! account the weight of encode/decode in the `submit_unsigned` given its priority. Nonetheless,
//! all operations on the solution and the snapshot are worthy of taking this into account.

#![cfg_attr(not(feature = "std"), no_std)]

use codec::{Decode, Encode};
use frame_support::{
	dispatch::DispatchResultWithPostInfo,
	ensure,
	traits::{Currency, Get, ReservableCurrency},
	weights::Weight,
};
use frame_system::{ensure_none, offchain::SendTransactionTypes};
use frame_election_provider_support::{ElectionDataProvider, ElectionProvider, onchain};
use sp_npos_elections::{
	assignment_ratio_to_staked_normalized, CompactSolution, ElectionScore,
	EvaluateSupport, PerThing128, Supports, VoteWeight,
};
use sp_runtime::{
	transaction_validity::{
		InvalidTransaction, TransactionPriority, TransactionSource, TransactionValidity,
		TransactionValidityError, ValidTransaction,
	},
	DispatchError, PerThing, Perbill, RuntimeDebug, SaturatedConversion,
	traits::Bounded,
};
use sp_std::prelude::*;
use sp_arithmetic::{
	UpperOf,
	traits::{Zero, CheckedAdd},
};

#[cfg(any(feature = "runtime-benchmarks", test))]
mod benchmarking;
#[cfg(test)]
mod mock;
#[macro_use]
pub mod helpers;

const LOG_TARGET: &'static str = "runtime::election-provider";

pub mod unsigned;
pub mod weights;

/// The weight declaration of the pallet.
pub use weights::WeightInfo;

/// The compact solution type used by this crate.
pub type CompactOf<T> = <T as Config>::CompactSolution;

/// The voter index. Derived from [`CompactOf`].
pub type CompactVoterIndexOf<T> = <CompactOf<T> as CompactSolution>::Voter;
/// The target index. Derived from [`CompactOf`].
pub type CompactTargetIndexOf<T> = <CompactOf<T> as CompactSolution>::Target;
/// The accuracy of the election, when submitted from offchain. Derived from [`CompactOf`].
pub type CompactAccuracyOf<T> = <CompactOf<T> as CompactSolution>::Accuracy;
/// The accuracy of the election, when computed on-chain. Equal to [`Config::OnChainAccuracy`].
pub type OnChainAccuracyOf<T> = <T as Config>::OnChainAccuracy;

/// Wrapper type that implements the configurations needed for the on-chain backup.
struct OnChainConfig<T: Config>(sp_std::marker::PhantomData<T>);
impl<T: Config> onchain::Config for OnChainConfig<T> {
	type AccountId = T::AccountId;
	type BlockNumber = T::BlockNumber;
	type BlockWeights = T::BlockWeights;
	type Accuracy = T::OnChainAccuracy;
	type DataProvider = T::DataProvider;
}

/// Configuration for the benchmarks of the pallet.
pub trait BenchmarkingConfig {
	/// Range of voters.
	const VOTERS: [u32; 2];
	/// Range of targets.
	const TARGETS: [u32; 2];
	/// Range of active voters.
	const ACTIVE_VOTERS: [u32; 2];
	/// Range of desired targets.
	const DESIRED_TARGETS: [u32; 2];
}

impl BenchmarkingConfig for () {
	const VOTERS: [u32; 2] = [4000, 6000];
	const TARGETS: [u32; 2] = [1000, 1600];
	const ACTIVE_VOTERS: [u32; 2] = [1000, 3000];
	const DESIRED_TARGETS: [u32; 2] = [400, 800];
}

/// Current phase of the pallet.
#[derive(PartialEq, Eq, Clone, Copy, Encode, Decode, RuntimeDebug)]
pub enum Phase<Bn> {
	/// Nothing, the election is not happening.
	Off,
	/// Signed phase is open.
	Signed,
	/// Unsigned phase. First element is whether it is active or not, second the starting block
	/// number.
	///
	/// We do not yet check whether the unsigned phase is active or passive. The intent is for the
	/// blockchain to be able to declare: "I believe that there exists an adequate signed solution,"
	/// advising validators not to bother running the unsigned offchain worker.
	///
	/// As validator nodes are free to edit their OCW code, they could simply ignore this advisory
	/// and always compute their own solution. However, by default, when the unsigned phase is passive,
	/// the offchain workers will not bother running.
	Unsigned((bool, Bn)),
}

impl<Bn> Default for Phase<Bn> {
	fn default() -> Self {
		Phase::Off
	}
}

impl<Bn: PartialEq + Eq> Phase<Bn> {
	/// Whether the phase is signed or not.
	pub fn is_signed(&self) -> bool {
		matches!(self, Phase::Signed)
	}

	/// Whether the phase is unsigned or not.
	pub fn is_unsigned(&self) -> bool {
		matches!(self, Phase::Unsigned(_))
	}

	/// Whether the phase is unsigned and open or not, with specific start.
	pub fn is_unsigned_open_at(&self, at: Bn) -> bool {
		matches!(self, Phase::Unsigned((true, real)) if *real == at)
	}

	/// Whether the phase is unsigned and open or not.
	pub fn is_unsigned_open(&self) -> bool {
		matches!(self, Phase::Unsigned((true, _)))
	}

	/// Whether the phase is off or not.
	pub fn is_off(&self) -> bool {
		matches!(self, Phase::Off)
	}
}

/// A configuration for the pallet to indicate what should happen in the case of a fallback i.e.
/// reaching a call to `elect` with no good solution.
#[cfg_attr(test, derive(Clone))]
pub enum FallbackStrategy {
	/// Run a on-chain sequential phragmen.
	///
	/// This might burn the chain for a few minutes due to a stall, but is generally a safe
	/// approach to maintain a sensible validator set.
	OnChain,
	/// Nothing. Return an error.
	Nothing,
}

/// The type of `Computation` that provided this election data.
#[derive(PartialEq, Eq, Clone, Copy, Encode, Decode, RuntimeDebug)]
pub enum ElectionCompute {
	/// Election was computed on-chain.
	OnChain,
	/// Election was computed with a signed submission.
	Signed,
	/// Election was computed with an unsigned submission.
	Unsigned,
}

impl Default for ElectionCompute {
	fn default() -> Self {
		ElectionCompute::OnChain
	}
}

/// A raw, unchecked solution.
///
/// This is what will get submitted to the chain.
///
/// Such a solution should never become effective in anyway before being checked by the
/// `Pallet::feasibility_check`
#[derive(PartialEq, Eq, Clone, Encode, Decode, RuntimeDebug)]
pub struct RawSolution<C> {
	/// Compact election edges.
	compact: C,
	/// The _claimed_ score of the solution.
	score: ElectionScore,
	/// The round at which this solution should be submitted.
	round: u32,
}

impl<C: Default> Default for RawSolution<C> {
	fn default() -> Self {
		// Round 0 is always invalid, only set this to 1.
		Self { round: 1, compact: Default::default(), score: Default::default() }
	}
}

/// A checked solution, ready to be enacted.
#[derive(PartialEq, Eq, Clone, Encode, Decode, RuntimeDebug, Default)]
pub struct ReadySolution<A> {
	/// The final supports of the solution.
	///
	/// This is target-major vector, storing each winners, total backing, and each individual
	/// backer.
	supports: Supports<A>,
	/// The score of the solution.
	///
	/// This is needed to potentially challenge the solution.
	score: ElectionScore,
	/// How this election was computed.
	compute: ElectionCompute,
}

/// A snapshot of all the data that is needed for en entire round. They are provided by
/// [`ElectionDataProvider`] and are kept around until the round is finished.
///
/// These are stored together because they are often accessed together.
#[derive(PartialEq, Eq, Clone, Encode, Decode, RuntimeDebug, Default)]
pub struct RoundSnapshot<A> {
	/// All of the voters.
	pub voters: Vec<(A, VoteWeight, Vec<A>)>,
	/// All of the targets.
	pub targets: Vec<A>,
}

/// Encodes the length of a solution or a snapshot.
///
/// This is stored automatically on-chain, and it contains the **size of the entire snapshot**.
/// This is also used in dispatchables as weight witness data and should **only contain the size of
/// the presented solution**, not the entire snapshot.
#[derive(PartialEq, Eq, Clone, Copy, Encode, Decode, RuntimeDebug, Default)]
pub struct SolutionOrSnapshotSize {
	/// The length of voters.
	#[codec(compact)]
	voters: u32,
	/// The length of targets.
	#[codec(compact)]
	targets: u32,
}

/// Internal errors of the pallet.
///
/// Note that this is different from [`pallet::Error`].
#[derive(Debug, Eq, PartialEq)]
pub enum ElectionError {
	/// An error happened in the feasibility check sub-system.
	Feasibility(FeasibilityError),
	/// An error in the miner (offchain) sub-system.
	Miner(unsigned::MinerError),
	/// An error in the on-chain fallback.
	OnChainFallback(onchain::Error),
	/// An error happened in the data provider.
	DataProvider(&'static str),
	/// No fallback is configured. This is a special case.
	NoFallbackConfigured,
}

impl From<onchain::Error> for ElectionError {
	fn from(e: onchain::Error) -> Self {
		ElectionError::OnChainFallback(e)
	}
}

impl From<FeasibilityError> for ElectionError {
	fn from(e: FeasibilityError) -> Self {
		ElectionError::Feasibility(e)
	}
}

impl From<unsigned::MinerError> for ElectionError {
	fn from(e: unsigned::MinerError) -> Self {
		ElectionError::Miner(e)
	}
}

/// Errors that can happen in the feasibility check.
#[derive(Debug, Eq, PartialEq)]
pub enum FeasibilityError {
	/// Wrong number of winners presented.
	WrongWinnerCount,
	/// The snapshot is not available.
	///
	/// Kinda defensive: The pallet should technically never attempt to do a feasibility check when
	/// no snapshot is present.
	SnapshotUnavailable,
	/// Internal error from the election crate.
	NposElection(sp_npos_elections::Error),
	/// A vote is invalid.
	InvalidVote,
	/// A voter is invalid.
	InvalidVoter,
	/// A winner is invalid.
	InvalidWinner,
	/// The given score was invalid.
	InvalidScore,
	/// The provided round is incorrect.
	InvalidRound,
}

impl From<sp_npos_elections::Error> for FeasibilityError {
	fn from(e: sp_npos_elections::Error) -> Self {
		FeasibilityError::NposElection(e)
	}
}

pub use pallet::*;
#[frame_support::pallet]
pub mod pallet {
	use super::*;
	use frame_support::pallet_prelude::*;
	use frame_system::pallet_prelude::*;

	#[pallet::config]
	pub trait Config: frame_system::Config + SendTransactionTypes<Call<Self>> {
		type Event: From<Event<Self>> + IsType<<Self as frame_system::Config>::Event>;

		/// Currency type.
		type Currency: ReservableCurrency<Self::AccountId> + Currency<Self::AccountId>;

		/// Duration of the unsigned phase.
		#[pallet::constant]
		type UnsignedPhase: Get<Self::BlockNumber>;
		/// Duration of the signed phase.
		#[pallet::constant]
		type SignedPhase: Get<Self::BlockNumber>;

		/// The minimum amount of improvement to the solution score that defines a solution as
		/// "better" (in any phase).
		#[pallet::constant]
		type SolutionImprovementThreshold: Get<Perbill>;

		/// The repeat threshold of the offchain worker.
		///
		/// For example, if it is 5, that means that at least 5 blocks will elapse between attempts
		/// to submit the worker's solution.
		#[pallet::constant]
		type OffchainRepeat: Get<Self::BlockNumber>;

		/// The priority of the unsigned transaction submitted in the unsigned-phase
		type MinerTxPriority: Get<TransactionPriority>;
		/// Maximum number of iteration of balancing that will be executed in the embedded miner of
		/// the pallet.
		type MinerMaxIterations: Get<u32>;
		/// Maximum weight that the miner should consume.
		///
		/// The miner will ensure that the total weight of the unsigned solution will not exceed
		/// this values, based on [`WeightInfo::submit_unsigned`].
		type MinerMaxWeight: Get<Weight>;

		/// Something that will provide the election data.
		type DataProvider: ElectionDataProvider<Self::AccountId, Self::BlockNumber>;

		/// The compact solution type
		type CompactSolution: codec::Codec
			+ Default
			+ PartialEq
			+ Eq
			+ Clone
			+ sp_std::fmt::Debug
			+ CompactSolution;

		/// Accuracy used for fallback on-chain election.
		type OnChainAccuracy: PerThing128;

		/// Configuration for the fallback
		type Fallback: Get<FallbackStrategy>;

		/// The configuration of benchmarking.
		type BenchmarkingConfig: BenchmarkingConfig;

		/// The weight of the pallet.
		type WeightInfo: WeightInfo;
	}

	#[pallet::hooks]
	impl<T: Config> Hooks<BlockNumberFor<T>> for Pallet<T> {
		fn on_initialize(now: T::BlockNumber) -> Weight {
			let next_election = T::DataProvider::next_election_prediction(now).max(now);

			let signed_deadline = T::SignedPhase::get() + T::UnsignedPhase::get();
			let unsigned_deadline = T::UnsignedPhase::get();

			let remaining = next_election - now;
			let current_phase = Self::current_phase();

			match current_phase {
				Phase::Off if remaining <= signed_deadline && remaining > unsigned_deadline => {
					// NOTE: if signed-phase length is zero, second part of the if-condition fails.
					match Self::on_initialize_open_signed() {
						Ok(snap_weight) => {
							log!(info, "Starting signed phase round {}.", Self::round());
							T::WeightInfo::on_initialize_open_signed().saturating_add(snap_weight)
						}
						Err(why) => {
							// not much we can do about this at this point.
							log!(warn, "failed to open signed phase due to {:?}", why);
							T::WeightInfo::on_initialize_nothing()
							// NOTE: ^^ The trait specifies that this is a noop in terms of weight
							// in case of error.
						}
					}
				}
				Phase::Signed | Phase::Off
					if remaining <= unsigned_deadline && remaining > Zero::zero() =>
				{
					// determine if followed by signed or not.
					let (need_snapshot, enabled, signed_weight) = if current_phase == Phase::Signed {
						// followed by a signed phase: close the signed phase, no need for snapshot.
						// TODO: proper weight https://github.com/paritytech/substrate/pull/7910.
						(false, true, Weight::zero())
					} else {
						// no signed phase: create a new snapshot, definitely `enable` the unsigned
						// phase.
						(true, true, Weight::zero())
					};

					match Self::on_initialize_open_unsigned(need_snapshot, enabled, now) {
						Ok(snap_weight) => {
							log!(info, "Starting unsigned phase({}).", enabled);
							let base_weight = if need_snapshot {
								T::WeightInfo::on_initialize_open_unsigned_with_snapshot()
							} else {
								T::WeightInfo::on_initialize_open_unsigned_without_snapshot()
							};

							base_weight.saturating_add(snap_weight).saturating_add(signed_weight)
						}
						Err(why) => {
							// not much we can do about this at this point.
							log!(warn, "failed to open unsigned phase due to {:?}", why);
							T::WeightInfo::on_initialize_nothing()
							// NOTE: ^^ The trait specifies that this is a noop in terms of weight
							// in case of error.
						}
					}
				}
				_ => T::WeightInfo::on_initialize_nothing(),
			}
		}

<<<<<<< HEAD
		fn offchain_worker(now: T::BlockNumber) {
			match Self::current_phase() {
				Phase::Unsigned((true, opened)) if opened == now => {
					// mine a new solution, cache it, and attempt to submit it
					let initial_output = Self::try_acquire_offchain_lock(now)
						.and_then(|_| Self::mine_check_save_submit());
					log!(info, "initial OCW output at {:?}: {:?}", now, initial_output);
				}
				Phase::Unsigned((true, opened)) if opened < now => {
					if !<QueuedSolution<T>>::exists() {
						// as long as there is no feasible solution, keep trying to submit ours.
						// the offchain_lock prevents us from spamming submissions too often.
						let resubmit_output = Self::try_acquire_offchain_lock(now)
							.and_then(|_| Self::restore_or_compute_then_submit());
						log!(info, "resubmit OCW output at {:?}: {:?}", now, resubmit_output);
=======
		fn offchain_worker(n: T::BlockNumber) {
			// We only run the OCW in the first block of the unsigned phase.
			if Self::current_phase().is_unsigned_open_at(n) {
				match Self::try_acquire_offchain_lock(n) {
					Ok(_) => {
						let outcome = Self::mine_check_and_submit().map_err(ElectionError::from);
						log!(info, "mine_check_and_submit execution done: {:?}", outcome);
>>>>>>> ea508002
					}
				}
				_ => {}
			}
		}

		fn integrity_test() {
			use sp_std::mem::size_of;
			// The index type of both voters and targets need to be smaller than that of usize (very
			// unlikely to be the case, but anyhow).
			assert!(size_of::<CompactVoterIndexOf<T>>() <= size_of::<usize>());
			assert!(size_of::<CompactTargetIndexOf<T>>() <= size_of::<usize>());

			// ----------------------------
			// based on the requirements of [`sp_npos_elections::Assignment::try_normalize`].
			let max_vote: usize = <CompactOf<T> as CompactSolution>::LIMIT;

			// 1. Maximum sum of [ChainAccuracy; 16] must fit into `UpperOf<ChainAccuracy>`..
			let maximum_chain_accuracy: Vec<UpperOf<OnChainAccuracyOf<T>>> = (0..max_vote)
				.map(|_| {
					<UpperOf<OnChainAccuracyOf<T>>>::from(
						<OnChainAccuracyOf<T>>::one().deconstruct(),
					)
				})
				.collect();
			let _: UpperOf<OnChainAccuracyOf<T>> = maximum_chain_accuracy
				.iter()
				.fold(Zero::zero(), |acc, x| acc.checked_add(x).unwrap());

			// 2. Maximum sum of [CompactAccuracy; 16] must fit into `UpperOf<OffchainAccuracy>`.
			let maximum_chain_accuracy: Vec<UpperOf<CompactAccuracyOf<T>>> = (0..max_vote)
				.map(|_| {
					<UpperOf<CompactAccuracyOf<T>>>::from(
						<CompactAccuracyOf<T>>::one().deconstruct(),
					)
				})
				.collect();
			let _: UpperOf<CompactAccuracyOf<T>> = maximum_chain_accuracy
				.iter()
				.fold(Zero::zero(), |acc, x| acc.checked_add(x).unwrap());
		}
	}

	#[pallet::call]
	impl<T: Config> Pallet<T> {
		/// Submit a solution for the unsigned phase.
		///
		/// The dispatch origin fo this call must be __none__.
		///
		/// This submission is checked on the fly. Moreover, this unsigned solution is only
		/// validated when submitted to the pool from the **local** node. Effectively, this means
		/// that only active validators can submit this transaction when authoring a block (similar
		/// to an inherent).
		///
		/// To prevent any incorrect solution (and thus wasted time/weight), this transaction will
		/// panic if the solution submitted by the validator is invalid in any way, effectively
		/// putting their authoring reward at risk.
		///
		/// No deposit or reward is associated with this submission.
		#[pallet::weight(T::WeightInfo::submit_unsigned(
			witness.voters,
			witness.targets,
			solution.compact.voter_count() as u32,
			solution.compact.unique_targets().len() as u32
		))]
		pub fn submit_unsigned(
			origin: OriginFor<T>,
			solution: RawSolution<CompactOf<T>>,
			witness: SolutionOrSnapshotSize,
		) -> DispatchResultWithPostInfo {
			ensure_none(origin)?;
			let error_message =
				"Invalid unsigned submission must produce invalid block and \
				 deprive validator from their authoring reward.";

			// Check score being an improvement, phase, and desired targets.
			Self::unsigned_pre_dispatch_checks(&solution).expect(error_message);

			// ensure witness was correct.
			let SolutionOrSnapshotSize { voters, targets } =
				Self::snapshot_metadata().expect(error_message);

			// NOTE: we are asserting, not `ensure`ing -- we want to panic here.
			assert!(voters as u32 == witness.voters, "{}", error_message);
			assert!(targets as u32 == witness.targets, "{}", error_message);

			let ready =
				Self::feasibility_check(solution, ElectionCompute::Unsigned).expect(error_message);

			// store the newly received solution.
			log!(info, "queued unsigned solution with score {:?}", ready.score);
			<QueuedSolution<T>>::put(ready);
			Self::deposit_event(Event::SolutionStored(ElectionCompute::Unsigned));

			Ok(None.into())
		}
	}

	#[pallet::event]
	#[pallet::metadata(<T as frame_system::Config>::AccountId = "AccountId")]
	#[pallet::generate_deposit(pub(super) fn deposit_event)]
	pub enum Event<T: Config> {
		/// A solution was stored with the given compute.
		///
		/// If the solution is signed, this means that it hasn't yet been processed. If the
		/// solution is unsigned, this means that it has also been processed.
		SolutionStored(ElectionCompute),
		/// The election has been finalized, with `Some` of the given computation, or else if the
		/// election failed, `None`.
		ElectionFinalized(Option<ElectionCompute>),
		/// An account has been rewarded for their signed submission being finalized.
		Rewarded(<T as frame_system::Config>::AccountId),
		/// An account has been slashed for submitting an invalid signed submission.
		Slashed(<T as frame_system::Config>::AccountId),
		/// The signed phase of the given round has started.
		SignedPhaseStarted(u32),
		/// The unsigned phase of the given round has started.
		UnsignedPhaseStarted(u32),
	}

	/// Error of the pallet that can be returned in response to dispatches.
	#[pallet::error]
	pub enum Error<T> {
		/// Submission was too early.
		PreDispatchEarlySubmission,
		/// Wrong number of winners presented.
		PreDispatchWrongWinnerCount,
		/// Submission was too weak, score-wise.
		PreDispatchWeakSubmission,
	}

	#[pallet::origin]
	pub struct Origin<T>(PhantomData<T>);
	#[pallet::validate_unsigned]
	impl<T: Config> ValidateUnsigned for Pallet<T> {
		type Call = Call<T>;
		fn validate_unsigned(source: TransactionSource, call: &Self::Call) -> TransactionValidity {
			if let Call::submit_unsigned(solution, _) = call {
				// discard solution not coming from the local OCW.
				match source {
					TransactionSource::Local | TransactionSource::InBlock => { /* allowed */ }
					_ => {
						return InvalidTransaction::Call.into();
					}
				}

				let _ = Self::unsigned_pre_dispatch_checks(solution)
					.map_err(|err| {
						log!(error, "unsigned transaction validation failed due to {:?}", err);
						err
					})
					.map_err(dispatch_error_to_invalid)?;

				ValidTransaction::with_tag_prefix("OffchainElection")
					// The higher the score[0], the better a solution is.
					.priority(
						T::MinerTxPriority::get().saturating_add(
							solution.score[0].saturated_into()
						),
					)
					// used to deduplicate unsigned solutions: each validator should produce one
					// solution per round at most, and solutions are not propagate.
					.and_provides(solution.round)
					// transaction should stay in the pool for the duration of the unsigned phase.
					.longevity(T::UnsignedPhase::get().saturated_into::<u64>())
					// We don't propagate this. This can never be validated at a remote node.
					.propagate(false)
					.build()
			} else {
				InvalidTransaction::Call.into()
			}
		}

		fn pre_dispatch(call: &Self::Call) -> Result<(), TransactionValidityError> {
			if let Call::submit_unsigned(solution, _) = call {
				Self::unsigned_pre_dispatch_checks(solution)
					.map_err(dispatch_error_to_invalid)
					.map_err(Into::into)
			} else {
				Err(InvalidTransaction::Call.into())
			}
		}
	}

	#[pallet::type_value]
	pub fn DefaultForRound() -> u32 {
		1
	}

	/// Internal counter for the number of rounds.
	///
	/// This is useful for de-duplication of transactions submitted to the pool, and general
	/// diagnostics of the pallet.
	///
	/// This is merely incremented once per every time that an upstream `elect` is called.
	#[pallet::storage]
	#[pallet::getter(fn round)]
	pub type Round<T: Config> = StorageValue<_, u32, ValueQuery, DefaultForRound>;

	/// Current phase.
	#[pallet::storage]
	#[pallet::getter(fn current_phase)]
	pub type CurrentPhase<T: Config> = StorageValue<_, Phase<T::BlockNumber>, ValueQuery>;

	/// Current best solution, signed or unsigned, queued to be returned upon `elect`.
	#[pallet::storage]
	#[pallet::getter(fn queued_solution)]
	pub type QueuedSolution<T: Config> = StorageValue<_, ReadySolution<T::AccountId>>;

	/// Snapshot data of the round.
	///
	/// This is created at the beginning of the signed phase and cleared upon calling `elect`.
	#[pallet::storage]
	#[pallet::getter(fn snapshot)]
	pub type Snapshot<T: Config> = StorageValue<_, RoundSnapshot<T::AccountId>>;

	/// Desired number of targets to elect for this round.
	///
	/// Only exists when [`Snapshot`] is present.
	#[pallet::storage]
	#[pallet::getter(fn desired_targets)]
	pub type DesiredTargets<T> = StorageValue<_, u32>;

	/// The metadata of the [`RoundSnapshot`]
	///
	/// Only exists when [`Snapshot`] is present.
	#[pallet::storage]
	#[pallet::getter(fn snapshot_metadata)]
	pub type SnapshotMetadata<T: Config> = StorageValue<_, SolutionOrSnapshotSize>;

	#[pallet::pallet]
	#[pallet::generate_store(pub(super) trait Store)]
	pub struct Pallet<T>(PhantomData<T>);
}

impl<T: Config> Pallet<T> {
	/// Logic for [`<Pallet as Hooks>::on_initialize`] when signed phase is being opened.
	///
	/// This is decoupled for easy weight calculation.
	///
	/// Returns `Ok(snapshot_weight)` if success, where `snapshot_weight` is the weight that
	/// needs to recorded for the creation of snapshot.
	pub(crate) fn on_initialize_open_signed() -> Result<Weight, ElectionError> {
		let weight = Self::create_snapshot()?;
		<CurrentPhase<T>>::put(Phase::Signed);
		Self::deposit_event(Event::SignedPhaseStarted(Self::round()));
		Ok(weight.saturating_add(T::DbWeight::get().writes(1)))
	}

	/// Logic for [`<Pallet as Hooks<T>>::on_initialize`] when unsigned phase is being opened.
	///
	/// This is decoupled for easy weight calculation.
	///
	/// Returns `Ok(snapshot_weight)` if success, where `snapshot_weight` is the weight that
	/// needs to recorded for the creation of snapshot.
	pub(crate) fn on_initialize_open_unsigned(
		need_snapshot: bool,
		enabled: bool,
		now: T::BlockNumber,
	) -> Result<Weight, ElectionError> {
		let weight = if need_snapshot {
			// if not being followed by a signed phase, then create the snapshots.
			debug_assert!(Self::snapshot().is_none());
			Self::create_snapshot()?
		} else {
			0
		};

		<CurrentPhase<T>>::put(Phase::Unsigned((enabled, now)));
		Self::deposit_event(Event::UnsignedPhaseStarted(Self::round()));
		Ok(weight.saturating_add(T::DbWeight::get().writes(1)))
	}

	/// Creates the snapshot. Writes new data to:
	///
	/// 1. [`SnapshotMetadata`]
	/// 2. [`RoundSnapshot`]
	/// 3. [`DesiredTargets`]
	///
	/// Returns `Ok(consumed_weight)` if operation is okay.
	pub(crate) fn create_snapshot() -> Result<Weight, ElectionError> {
		let target_limit = <CompactTargetIndexOf<T>>::max_value().saturated_into::<usize>();
		let voter_limit = <CompactVoterIndexOf<T>>::max_value().saturated_into::<usize>();

		let (targets, w1) =
			T::DataProvider::targets(Some(target_limit)).map_err(ElectionError::DataProvider)?;
		let (voters, w2) =
			T::DataProvider::voters(Some(voter_limit)).map_err(ElectionError::DataProvider)?;
		let (desired_targets, w3) =
			T::DataProvider::desired_targets().map_err(ElectionError::DataProvider)?;

		// defensive-only
		if targets.len() > target_limit || voters.len() > voter_limit {
			debug_assert!(false, "Snapshot limit has not been respected.");
			return Err(ElectionError::DataProvider("Snapshot too big for submission."));
		}

		// only write snapshot if all existed.
		<SnapshotMetadata<T>>::put(SolutionOrSnapshotSize {
			voters: voters.len() as u32,
			targets: targets.len() as u32,
		});
		<DesiredTargets<T>>::put(desired_targets);
		<Snapshot<T>>::put(RoundSnapshot { voters, targets });
		Ok(w1.saturating_add(w2).saturating_add(w3).saturating_add(T::DbWeight::get().writes(3)))
	}

	/// Kill everything created by [`Pallet::create_snapshot`].
	pub(crate) fn kill_snapshot() {
		<Snapshot<T>>::kill();
		<SnapshotMetadata<T>>::kill();
		<DesiredTargets<T>>::kill();
	}

	/// Checks the feasibility of a solution.
	fn feasibility_check(
		solution: RawSolution<CompactOf<T>>,
		compute: ElectionCompute,
	) -> Result<ReadySolution<T::AccountId>, FeasibilityError> {
		let RawSolution { compact, score, round } = solution;

		// first, check round.
		ensure!(Self::round() == round, FeasibilityError::InvalidRound);

		// winners are not directly encoded in the solution.
		let winners = compact.unique_targets();

		let desired_targets =
			Self::desired_targets().ok_or(FeasibilityError::SnapshotUnavailable)?;

		// NOTE: this is a bit of duplicate, but we keep it around for veracity. The unsigned path
		// already checked this in `unsigned_per_dispatch_checks`. The signed path *could* check it
		// upon arrival, thus we would then remove it here. Given overlay it is cheap anyhow
		ensure!(winners.len() as u32 == desired_targets, FeasibilityError::WrongWinnerCount);

		// read the entire snapshot.
		let RoundSnapshot { voters: snapshot_voters, targets: snapshot_targets } =
			Self::snapshot().ok_or(FeasibilityError::SnapshotUnavailable)?;

		// ----- Start building. First, we need some closures.
		let cache = helpers::generate_voter_cache::<T>(&snapshot_voters);
		let voter_at = helpers::voter_at_fn::<T>(&snapshot_voters);
		let target_at = helpers::target_at_fn::<T>(&snapshot_targets);
		let voter_index = helpers::voter_index_fn_usize::<T>(&cache);

		// first, make sure that all the winners are sane.
		// OPTIMIZATION: we could first build the assignments, and then extract the winners directly
		// from that, as that would eliminate a little bit of duplicate work. For now, we keep them
		// separate: First extract winners separately from compact, and then assignments. This is
		// also better, because we can reject solutions that don't meet `desired_targets` early on.
		let winners = winners
			.into_iter()
			.map(|i| target_at(i).ok_or(FeasibilityError::InvalidWinner))
			.collect::<Result<Vec<T::AccountId>, FeasibilityError>>()?;

		// Then convert compact -> assignment. This will fail if any of the indices are gibberish.
		let assignments = compact
			.into_assignment(voter_at, target_at)
			.map_err::<FeasibilityError, _>(Into::into)?;

		// Ensure that assignments is correct.
		let _ = assignments
			.iter()
			.map(|ref assignment| {
				// check that assignment.who is actually a voter (defensive-only).
				// NOTE: while using the index map from `voter_index` is better than a blind linear
				// search, this *still* has room for optimization. Note that we had the index when
				// we did `compact -> assignment` and we lost it. Ideal is to keep the index around.

				// defensive-only: must exist in the snapshot.
				let snapshot_index =
					voter_index(&assignment.who).ok_or(FeasibilityError::InvalidVoter)?;
				// defensive-only: index comes from the snapshot, must exist.
				let (_voter, _stake, targets) =
					snapshot_voters.get(snapshot_index).ok_or(FeasibilityError::InvalidVoter)?;

				// check that all of the targets are valid based on the snapshot.
				if assignment.distribution.iter().any(|(d, _)| !targets.contains(d)) {
					return Err(FeasibilityError::InvalidVote);
				}
				Ok(())
			})
			.collect::<Result<(), FeasibilityError>>()?;

		// ----- Start building support. First, we need one more closure.
		let stake_of = helpers::stake_of_fn::<T>(&snapshot_voters, &cache);

		// This might fail if the normalization fails. Very unlikely. See `integrity_test`.
		let staked_assignments = assignment_ratio_to_staked_normalized(assignments, stake_of)
			.map_err::<FeasibilityError, _>(Into::into)?;

		// This might fail if one of the voter edges is pointing to a non-winner, which is not
		// really possible anymore because all the winners come from the same `compact`.
		let supports = sp_npos_elections::to_supports(&winners, &staked_assignments)
			.map_err::<FeasibilityError, _>(Into::into)?;

		// Finally, check that the claimed score was indeed correct.
		let known_score = (&supports).evaluate();
		ensure!(known_score == score, FeasibilityError::InvalidScore);

		Ok(ReadySolution { supports, compute, score })
	}

	/// Perform the tasks to be done after a new `elect` has been triggered:
	///
	/// 1. Increment round.
	/// 2. Change phase to [`Phase::Off`]
	/// 3. Clear all snapshot data.
	fn post_elect() {
		// inc round
		<Round<T>>::mutate(|r| *r = *r + 1);

		// change phase
		<CurrentPhase<T>>::put(Phase::Off);

		// kill snapshots
		Self::kill_snapshot();
	}

	/// On-chain fallback of election.
	fn onchain_fallback() -> Result<(Supports<T::AccountId>, Weight), ElectionError> {
		<onchain::OnChainSequentialPhragmen<OnChainConfig<T>> as ElectionProvider<
			T::AccountId,
			T::BlockNumber,
		>>::elect()
		.map_err(Into::into)
	}

	fn do_elect() -> Result<(Supports<T::AccountId>, Weight), ElectionError> {
		<QueuedSolution<T>>::take()
			.map_or_else(
				|| match T::Fallback::get() {
					FallbackStrategy::OnChain => Self::onchain_fallback()
						.map(|(s, w)| (s, w, ElectionCompute::OnChain))
						.map_err(Into::into),
					FallbackStrategy::Nothing => Err(ElectionError::NoFallbackConfigured),
				},
				|ReadySolution { supports, compute, .. }| Ok((
					supports,
					T::WeightInfo::elect_queued(),
					compute
				)),
			)
			.map(|(supports, weight, compute)| {
				Self::deposit_event(Event::ElectionFinalized(Some(compute)));
				if Self::round() != 1 {
					log!(info, "Finalized election round with compute {:?}.", compute);
				}
				(supports, weight)
			})
			.map_err(|err| {
				Self::deposit_event(Event::ElectionFinalized(None));
				if Self::round() != 1 {
					log!(warn, "Failed to finalize election round. reason {:?}", err);
				}
				err
			})
	}
}

impl<T: Config> ElectionProvider<T::AccountId, T::BlockNumber> for Pallet<T> {
	type Error = ElectionError;
	type DataProvider = T::DataProvider;

	fn elect() -> Result<(Supports<T::AccountId>, Weight), Self::Error> {
		let outcome_and_weight = Self::do_elect();
		// IMPORTANT: regardless of if election was `Ok` or `Err`, we shall do some cleanup.
		Self::post_elect();
		outcome_and_weight
	}
}

/// convert a DispatchError to a custom InvalidTransaction with the inner code being the error
/// number.
pub fn dispatch_error_to_invalid(error: DispatchError) -> InvalidTransaction {
	let error_number = match error {
		DispatchError::Module { error, .. } => error,
		_ => 0,
	};
	InvalidTransaction::Custom(error_number)
}

#[cfg(test)]
mod feasibility_check {
	//! All of the tests here should be dedicated to only testing the feasibility check and nothing
	//! more. The best way to audit and review these tests is to try and come up with a solution
	//! that is invalid, but gets through the system as valid.

	use super::{mock::*, *};

	const COMPUTE: ElectionCompute = ElectionCompute::OnChain;

	#[test]
	fn snapshot_is_there() {
		ExtBuilder::default().build_and_execute(|| {
			roll_to(<EpochLength>::get() - <SignedPhase>::get() - <UnsignedPhase>::get());
			assert!(MultiPhase::current_phase().is_signed());
			let solution = raw_solution();

			// for whatever reason it might be:
			<Snapshot<Runtime>>::kill();

			assert_noop!(
				MultiPhase::feasibility_check(solution, COMPUTE),
				FeasibilityError::SnapshotUnavailable
			);
		})
	}

	#[test]
	fn round() {
		ExtBuilder::default().build_and_execute(|| {
			roll_to(<EpochLength>::get() - <SignedPhase>::get() - <UnsignedPhase>::get());
			assert!(MultiPhase::current_phase().is_signed());

			let mut solution = raw_solution();
			solution.round += 1;
			assert_noop!(
				MultiPhase::feasibility_check(solution, COMPUTE),
				FeasibilityError::InvalidRound
			);
		})
	}

	#[test]
	fn desired_targets() {
		ExtBuilder::default().desired_targets(8).build_and_execute(|| {
			roll_to(<EpochLength>::get() - <SignedPhase>::get() - <UnsignedPhase>::get());
			assert!(MultiPhase::current_phase().is_signed());

			let solution = raw_solution();

			assert_eq!(solution.compact.unique_targets().len(), 4);
			assert_eq!(MultiPhase::desired_targets().unwrap(), 8);

			assert_noop!(
				MultiPhase::feasibility_check(solution, COMPUTE),
				FeasibilityError::WrongWinnerCount,
			);
		})
	}

	#[test]
	fn winner_indices() {
		ExtBuilder::default().desired_targets(2).build_and_execute(|| {
			roll_to(<EpochLength>::get() - <SignedPhase>::get() - <UnsignedPhase>::get());
			assert!(MultiPhase::current_phase().is_signed());

			let mut solution = raw_solution();
			assert_eq!(MultiPhase::snapshot().unwrap().targets.len(), 4);
			// ----------------------------------------------------^^ valid range is [0..3].

			// swap all votes from 3 to 4. This will ensure that the number of unique winners
			// will still be 4, but one of the indices will be gibberish. Requirement is to make
			// sure 3 a winner, which we don't do here.
			solution
				.compact
				.votes1
				.iter_mut()
				.filter(|(_, t)| *t == TargetIndex::from(3u16))
				.for_each(|(_, t)| *t += 1);
			solution.compact.votes2.iter_mut().for_each(|(_, (t0, _), t1)| {
				if *t0 == TargetIndex::from(3u16) {
					*t0 += 1
				};
				if *t1 == TargetIndex::from(3u16) {
					*t1 += 1
				};
			});
			assert_noop!(
				MultiPhase::feasibility_check(solution, COMPUTE),
				FeasibilityError::InvalidWinner
			);
		})
	}

	#[test]
	fn voter_indices() {
		// should be caught in `compact.into_assignment`.
		ExtBuilder::default().desired_targets(2).build_and_execute(|| {
			roll_to(<EpochLength>::get() - <SignedPhase>::get() - <UnsignedPhase>::get());
			assert!(MultiPhase::current_phase().is_signed());

			let mut solution = raw_solution();
			assert_eq!(MultiPhase::snapshot().unwrap().voters.len(), 8);
			// ----------------------------------------------------^^ valid range is [0..7].

			// check that there is a index 7 in votes1, and flip to 8.
			assert!(
				solution
					.compact
					.votes1
					.iter_mut()
					.filter(|(v, _)| *v == VoterIndex::from(7u32))
					.map(|(v, _)| *v = 8)
					.count() > 0
			);
			assert_noop!(
				MultiPhase::feasibility_check(solution, COMPUTE),
				FeasibilityError::NposElection(sp_npos_elections::Error::CompactInvalidIndex),
			);
		})
	}

	#[test]
	fn voter_votes() {
		ExtBuilder::default().desired_targets(2).build_and_execute(|| {
			roll_to(<EpochLength>::get() - <SignedPhase>::get() - <UnsignedPhase>::get());
			assert!(MultiPhase::current_phase().is_signed());

			let mut solution = raw_solution();
			assert_eq!(MultiPhase::snapshot().unwrap().voters.len(), 8);
			// ----------------------------------------------------^^ valid range is [0..7].

			// first, check that voter at index 7 (40) actually voted for 3 (40) -- this is self
			// vote. Then, change the vote to 2 (30).
			assert_eq!(
				solution
					.compact
					.votes1
					.iter_mut()
					.filter(|(v, t)| *v == 7 && *t == 3)
					.map(|(_, t)| *t = 2)
					.count(),
				1,
			);
			assert_noop!(
				MultiPhase::feasibility_check(solution, COMPUTE),
				FeasibilityError::InvalidVote,
			);
		})
	}

	#[test]
	fn score() {
		ExtBuilder::default().desired_targets(2).build_and_execute(|| {
			roll_to(<EpochLength>::get() - <SignedPhase>::get() - <UnsignedPhase>::get());
			assert!(MultiPhase::current_phase().is_signed());

			let mut solution = raw_solution();
			assert_eq!(MultiPhase::snapshot().unwrap().voters.len(), 8);

			// simply faff with the score.
			solution.score[0] += 1;

			assert_noop!(
				MultiPhase::feasibility_check(solution, COMPUTE),
				FeasibilityError::InvalidScore,
			);
		})
	}
}

#[cfg(test)]
mod tests {
	use super::{mock::*, Event, *};
	use frame_election_provider_support::ElectionProvider;
	use sp_npos_elections::Support;

	#[test]
	fn phase_rotation_works() {
		ExtBuilder::default().build_and_execute(|| {
			// 0 ------- 15 ------- 25 ------- 30 ------- ------- 45 ------- 55 ------- 60
			//           |           |                            |           |
			//         Signed      Unsigned                     Signed     Unsigned

			assert_eq!(System::block_number(), 0);
			assert_eq!(MultiPhase::current_phase(), Phase::Off);
			assert_eq!(MultiPhase::round(), 1);

			roll_to(4);
			assert_eq!(MultiPhase::current_phase(), Phase::Off);
			assert!(MultiPhase::snapshot().is_none());
			assert_eq!(MultiPhase::round(), 1);

			roll_to(15);
			assert_eq!(MultiPhase::current_phase(), Phase::Signed);
			assert_eq!(multi_phase_events(), vec![Event::SignedPhaseStarted(1)]);
			assert!(MultiPhase::snapshot().is_some());
			assert_eq!(MultiPhase::round(), 1);

			roll_to(24);
			assert_eq!(MultiPhase::current_phase(), Phase::Signed);
			assert!(MultiPhase::snapshot().is_some());
			assert_eq!(MultiPhase::round(), 1);

			roll_to(25);
			assert_eq!(MultiPhase::current_phase(), Phase::Unsigned((true, 25)));
			assert_eq!(
				multi_phase_events(),
				vec![Event::SignedPhaseStarted(1), Event::UnsignedPhaseStarted(1)],
			);
			assert!(MultiPhase::snapshot().is_some());

			roll_to(29);
			assert_eq!(MultiPhase::current_phase(), Phase::Unsigned((true, 25)));
			assert!(MultiPhase::snapshot().is_some());

			roll_to(30);
			assert_eq!(MultiPhase::current_phase(), Phase::Unsigned((true, 25)));
			assert!(MultiPhase::snapshot().is_some());

			// we close when upstream tells us to elect.
			roll_to(32);
			assert_eq!(MultiPhase::current_phase(), Phase::Unsigned((true, 25)));
			assert!(MultiPhase::snapshot().is_some());

			MultiPhase::elect().unwrap();

			assert!(MultiPhase::current_phase().is_off());
			assert!(MultiPhase::snapshot().is_none());
			assert_eq!(MultiPhase::round(), 2);

			roll_to(44);
			assert!(MultiPhase::current_phase().is_off());

			roll_to(45);
			assert!(MultiPhase::current_phase().is_signed());

			roll_to(55);
			assert!(MultiPhase::current_phase().is_unsigned_open_at(55));
		})
	}

	#[test]
	fn signed_phase_void() {
		ExtBuilder::default().phases(0, 10).build_and_execute(|| {
			roll_to(15);
			assert!(MultiPhase::current_phase().is_off());

			roll_to(19);
			assert!(MultiPhase::current_phase().is_off());

			roll_to(20);
			assert!(MultiPhase::current_phase().is_unsigned_open_at(20));
			assert!(MultiPhase::snapshot().is_some());

			roll_to(30);
			assert!(MultiPhase::current_phase().is_unsigned_open_at(20));

			MultiPhase::elect().unwrap();

			assert!(MultiPhase::current_phase().is_off());
			assert!(MultiPhase::snapshot().is_none());
		});
	}

	#[test]
	fn unsigned_phase_void() {
		ExtBuilder::default().phases(10, 0).build_and_execute(|| {
			roll_to(15);
			assert!(MultiPhase::current_phase().is_off());

			roll_to(19);
			assert!(MultiPhase::current_phase().is_off());

			roll_to(20);
			assert!(MultiPhase::current_phase().is_signed());
			assert!(MultiPhase::snapshot().is_some());

			roll_to(30);
			assert!(MultiPhase::current_phase().is_signed());

			let _ = MultiPhase::elect().unwrap();

			assert!(MultiPhase::current_phase().is_off());
			assert!(MultiPhase::snapshot().is_none());
		});
	}

	#[test]
	fn both_phases_void() {
		ExtBuilder::default().phases(0, 0).build_and_execute(|| {
			roll_to(15);
			assert!(MultiPhase::current_phase().is_off());

			roll_to(19);
			assert!(MultiPhase::current_phase().is_off());

			roll_to(20);
			assert!(MultiPhase::current_phase().is_off());

			roll_to(30);
			assert!(MultiPhase::current_phase().is_off());

			// this module is now only capable of doing on-chain backup.
			let _ = MultiPhase::elect().unwrap();

			assert!(MultiPhase::current_phase().is_off());
		});
	}

	#[test]
	fn early_termination() {
		// an early termination in the signed phase, with no queued solution.
		ExtBuilder::default().build_and_execute(|| {
			// signed phase started at block 15 and will end at 25.
			roll_to(14);
			assert_eq!(MultiPhase::current_phase(), Phase::Off);

			roll_to(15);
			assert_eq!(multi_phase_events(), vec![Event::SignedPhaseStarted(1)]);
			assert_eq!(MultiPhase::current_phase(), Phase::Signed);
			assert_eq!(MultiPhase::round(), 1);

			// an unexpected call to elect.
			roll_to(20);
			MultiPhase::elect().unwrap();

			// we surely can't have any feasible solutions. This will cause an on-chain election.
			assert_eq!(
				multi_phase_events(),
				vec![
					Event::SignedPhaseStarted(1),
					Event::ElectionFinalized(Some(ElectionCompute::OnChain))
				],
			);
			// all storage items must be cleared.
			assert_eq!(MultiPhase::round(), 2);
			assert!(MultiPhase::snapshot().is_none());
			assert!(MultiPhase::snapshot_metadata().is_none());
			assert!(MultiPhase::desired_targets().is_none());
			assert!(MultiPhase::queued_solution().is_none());
		})
	}

	#[test]
	fn fallback_strategy_works() {
		ExtBuilder::default().fallback(FallbackStrategy::OnChain).build_and_execute(|| {
			roll_to(15);
			assert_eq!(MultiPhase::current_phase(), Phase::Signed);

			roll_to(25);
			assert_eq!(MultiPhase::current_phase(), Phase::Unsigned((true, 25)));

			// zilch solutions thus far.
			let (supports, _) = MultiPhase::elect().unwrap();

			assert_eq!(
				supports,
				vec![
					(30, Support { total: 40, voters: vec![(2, 5), (4, 5), (30, 30)] }),
					(40, Support { total: 60, voters: vec![(2, 5), (3, 10), (4, 5), (40, 40)] })
				]
			)
		});

		ExtBuilder::default().fallback(FallbackStrategy::Nothing).build_and_execute(|| {
			roll_to(15);
			assert_eq!(MultiPhase::current_phase(), Phase::Signed);

			roll_to(25);
			assert_eq!(MultiPhase::current_phase(), Phase::Unsigned((true, 25)));

			// zilch solutions thus far.
			assert_eq!(MultiPhase::elect().unwrap_err(), ElectionError::NoFallbackConfigured);
		})
	}

	#[test]
	fn snapshot_creation_fails_if_too_big() {
		ExtBuilder::default().build_and_execute(|| {
			Targets::set((0..(TargetIndex::max_value() as AccountId) + 1).collect::<Vec<_>>());

			// signed phase failed to open.
			roll_to(15);
			assert_eq!(MultiPhase::current_phase(), Phase::Off);

			// unsigned phase failed to open.
			roll_to(25);
			assert_eq!(MultiPhase::current_phase(), Phase::Off);

			// on-chain backup works though.
			roll_to(29);
			let (supports, _) = MultiPhase::elect().unwrap();
			assert!(supports.len() > 0);
		})
	}

	#[test]
	fn number_of_voters_allowed_2sec_block() {
		// Just a rough estimate with the substrate weights.
		assert!(!MockWeightInfo::get());

		let all_voters: u32 = 10_000;
		let all_targets: u32 = 5_000;
		let desired: u32 = 1_000;
		let weight_with = |active| {
			<Runtime as Config>::WeightInfo::submit_unsigned(
				all_voters,
				all_targets,
				active,
				desired,
			)
		};

		let mut active = 1;
		while weight_with(active)
			<= <Runtime as frame_system::Config>::BlockWeights::get().max_block
			|| active == all_voters
		{
			active += 1;
		}

		println!("can support {} voters to yield a weight of {}", active, weight_with(active));
	}
}<|MERGE_RESOLUTION|>--- conflicted
+++ resolved
@@ -642,7 +642,6 @@
 			}
 		}
 
-<<<<<<< HEAD
 		fn offchain_worker(now: T::BlockNumber) {
 			match Self::current_phase() {
 				Phase::Unsigned((true, opened)) if opened == now => {
@@ -658,15 +657,6 @@
 						let resubmit_output = Self::try_acquire_offchain_lock(now)
 							.and_then(|_| Self::restore_or_compute_then_submit());
 						log!(info, "resubmit OCW output at {:?}: {:?}", now, resubmit_output);
-=======
-		fn offchain_worker(n: T::BlockNumber) {
-			// We only run the OCW in the first block of the unsigned phase.
-			if Self::current_phase().is_unsigned_open_at(n) {
-				match Self::try_acquire_offchain_lock(n) {
-					Ok(_) => {
-						let outcome = Self::mine_check_and_submit().map_err(ElectionError::from);
-						log!(info, "mine_check_and_submit execution done: {:?}", outcome);
->>>>>>> ea508002
 					}
 				}
 				_ => {}
