--- conflicted
+++ resolved
@@ -1360,7 +1360,40 @@
 	}
 }
 
-<<<<<<< HEAD
+#[derive(Copy, Clone, PartialEq, Eq)]
+struct TransferFlags {
+	/// The debited account must stay alive at the end of the operation; an error is returned if
+	/// this cannot be achieved legally.
+	keep_alive: bool,
+	/// Less than the amount specified needs be debited by the operation for it to be considered
+	/// successful. If `false`, then the amount debited will always be at least the amount
+	/// specified.
+	best_effort: bool,
+	/// Any additional funds debited (due to minimum balance requirements) should be burned rather
+	/// than credited to the destination account.
+	burn_dust: bool,
+}
+
+#[derive(Copy, Clone, PartialEq, Eq)]
+struct DebitFlags {
+	/// The debited account must stay alive at the end of the operation; an error is returned if
+	/// this cannot be achieved legally.
+	keep_alive: bool,
+	/// Less than the amount specified needs be debited by the operation for it to be considered
+	/// successful. If `false`, then the amount debited will always be at least the amount
+	/// specified.
+	best_effort: bool,
+}
+
+impl From<TransferFlags> for DebitFlags {
+	fn from(f: TransferFlags) -> Self {
+		Self {
+			keep_alive: f.keep_alive,
+			best_effort: f.best_effort,
+		}
+	}
+}
+
 use sp_runtime::traits::StoredMapError;
 use frame_support::traits::StoredMap;
 
@@ -1464,42 +1497,6 @@
 	}
 }
 
-=======
-#[derive(Copy, Clone, PartialEq, Eq)]
-struct TransferFlags {
-	/// The debited account must stay alive at the end of the operation; an error is returned if
-	/// this cannot be achieved legally.
-	keep_alive: bool,
-	/// Less than the amount specified needs be debited by the operation for it to be considered
-	/// successful. If `false`, then the amount debited will always be at least the amount
-	/// specified.
-	best_effort: bool,
-	/// Any additional funds debited (due to minimum balance requirements) should be burned rather
-	/// than credited to the destination account.
-	burn_dust: bool,
-}
-
-#[derive(Copy, Clone, PartialEq, Eq)]
-struct DebitFlags {
-	/// The debited account must stay alive at the end of the operation; an error is returned if
-	/// this cannot be achieved legally.
-	keep_alive: bool,
-	/// Less than the amount specified needs be debited by the operation for it to be considered
-	/// successful. If `false`, then the amount debited will always be at least the amount
-	/// specified.
-	best_effort: bool,
-}
-
-impl From<TransferFlags> for DebitFlags {
-	fn from(f: TransferFlags) -> Self {
-		Self {
-			keep_alive: f.keep_alive,
-			best_effort: f.best_effort,
-		}
-	}
-}
-
->>>>>>> f7956baa
 // The main implementation block for the module.
 impl<T: Config> Pallet<T> {
 	// Public immutables
