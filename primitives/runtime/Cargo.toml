[package]
name = "sp-runtime"
version = "2.0.1"
authors = ["Parity Technologies <admin@parity.io>"]
edition = "2018"
license = "Apache-2.0"
homepage = "https://substrate.dev"
repository = "https://github.com/paritytech/substrate/"
description = "Runtime Modules shared primitive types."
documentation = "https://docs.rs/sp-runtime"
readme = "README.md"

[package.metadata.docs.rs]
targets = ["x86_64-unknown-linux-gnu"]


[dependencies]
serde = { version = "1.0.101", optional = true, features = ["derive"] }
codec = { package = "parity-scale-codec", version = "2.0.0", default-features = false, features = ["derive"] }
<<<<<<< HEAD
scale-info = { git = "https://github.com/paritytech/scale-info", branch = "aj-substrate", package = "scale-info", default-features = false, features = ["derive"] }
=======
>>>>>>> 840478ae
sp-core = { version = "2.0.0", default-features = false, path = "../core" }
sp-application-crypto = { version = "2.0.0", default-features = false, path = "../application-crypto" }
sp-arithmetic = { version = "2.0.0", default-features = false, path = "../arithmetic" }
sp-std = { version = "2.0.0", default-features = false, path = "../std" }
sp-io = { version = "2.0.0", default-features = false, path = "../io" }
log = { version = "0.4.8", optional = true }
paste = "0.1.6"
rand = { version = "0.7.2", optional = true }
impl-trait-for-tuples = "0.2.0"
parity-util-mem = { version = "0.9.0", default-features = false, features = ["primitive-types"] }
hash256-std-hasher = { version = "0.15.2", default-features = false }
either = { version = "1.5", default-features = false }

[dev-dependencies]
serde_json = "1.0.41"
rand = "0.7.2"
sp-state-machine = { version = "0.8.0", path = "../state-machine" }

[features]
bench = []
runtime-benchmarks = []
default = ["std"]
std = [
	"sp-application-crypto/std",
	"sp-arithmetic/std",
	"codec/std",
	"log",
	"sp-core/std",
	"rand",
	"sp-std/std",
	"sp-io/std",
	"serde",
	"parity-util-mem/std",
	"hash256-std-hasher/std",
	"either/use_std",
]<|MERGE_RESOLUTION|>--- conflicted
+++ resolved
@@ -17,10 +17,7 @@
 [dependencies]
 serde = { version = "1.0.101", optional = true, features = ["derive"] }
 codec = { package = "parity-scale-codec", version = "2.0.0", default-features = false, features = ["derive"] }
-<<<<<<< HEAD
 scale-info = { git = "https://github.com/paritytech/scale-info", branch = "aj-substrate", package = "scale-info", default-features = false, features = ["derive"] }
-=======
->>>>>>> 840478ae
 sp-core = { version = "2.0.0", default-features = false, path = "../core" }
 sp-application-crypto = { version = "2.0.0", default-features = false, path = "../application-crypto" }
 sp-arithmetic = { version = "2.0.0", default-features = false, path = "../arithmetic" }
