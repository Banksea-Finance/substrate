[package]
name = "sp-io"
version = "3.0.0"
authors = ["Parity Technologies <admin@parity.io>"]
edition = "2018"
license = "Apache-2.0"
homepage = "https://substrate.dev"
repository = "https://github.com/paritytech/substrate/"
description = "I/O for Substrate runtimes"
documentation = "https://docs.rs/sp-io"
readme = "README.md"

[package.metadata.docs.rs]
targets = ["x86_64-unknown-linux-gnu"]


[dependencies]
codec = { package = "parity-scale-codec", version = "2.0.0", default-features = false }
hash-db = { version = "0.15.2", default-features = false }
<<<<<<< HEAD
sp-core = { version = "2.0.0", default-features = false, path = "../core" }
sp-keystore = { version = "0.8.0", default-features = false, optional = true, path = "../keystore" }
sp-std = { version = "2.0.0", default-features = false, path = "../std" }
secp256k1 = { version = "0.20.1", optional = true, features = [ "recovery" ] }
sp-state-machine = { version = "0.8.0", optional = true, path = "../state-machine" }
sp-wasm-interface = { version = "2.0.0", path = "../wasm-interface", default-features = false }
sp-runtime-interface = { version = "2.0.0", default-features = false, path = "../runtime-interface" }
sp-trie = { version = "2.0.0", optional = true, path = "../trie" }
sp-externalities = { version = "0.8.0", optional = true, path = "../externalities" }
sp-tracing = { version = "2.0.0", default-features = false, path = "../tracing" }
=======
sp-core = { version = "3.0.0", default-features = false, path = "../core" }
sp-keystore = { version = "0.9.0", default-features = false, optional = true, path = "../keystore" }
sp-std = { version = "3.0.0", default-features = false, path = "../std" }
libsecp256k1 = { version = "0.3.4", optional = true }
sp-state-machine = { version = "0.9.0", optional = true, path = "../state-machine" }
sp-wasm-interface = { version = "3.0.0", path = "../wasm-interface", default-features = false }
sp-runtime-interface = { version = "3.0.0", default-features = false, path = "../runtime-interface" }
sp-trie = { version = "3.0.0", optional = true, path = "../trie" }
sp-externalities = { version = "0.9.0", optional = true, path = "../externalities" }
sp-tracing = { version = "3.0.0", default-features = false, path = "../tracing" }
>>>>>>> 49a4103f
log = { version = "0.4.8", optional = true }
futures = { version = "0.3.1", features = ["thread-pool"], optional = true }
parking_lot = { version = "0.11.1", optional = true }
tracing = { version = "0.1.22", default-features = false }
tracing-core = { version = "0.1.17", default-features = false}

[features]
default = ["std"]
std = [
	"sp-core/std",
	"sp-keystore",
	"codec/std",
	"sp-std/std",
	"hash-db/std",
	"sp-trie",
	"sp-state-machine",
	"secp256k1",
	"sp-runtime-interface/std",
	"sp-externalities",
	"sp-wasm-interface/std",
	"sp-tracing/std",
	"tracing/std",
	"tracing-core/std",
	"log",
	"futures",
	"parking_lot",
]

with-tracing = [
	"sp-tracing/with-tracing"
]

# These two features are used for `no_std` builds for the environments which already provides
# `#[panic_handler]`, `#[alloc_error_handler]` and `#[global_allocator]`.
#
# For the regular wasm runtime builds those are not used.
disable_panic_handler = []
disable_oom = []
disable_allocator = []<|MERGE_RESOLUTION|>--- conflicted
+++ resolved
@@ -17,29 +17,16 @@
 [dependencies]
 codec = { package = "parity-scale-codec", version = "2.0.0", default-features = false }
 hash-db = { version = "0.15.2", default-features = false }
-<<<<<<< HEAD
-sp-core = { version = "2.0.0", default-features = false, path = "../core" }
-sp-keystore = { version = "0.8.0", default-features = false, optional = true, path = "../keystore" }
-sp-std = { version = "2.0.0", default-features = false, path = "../std" }
-secp256k1 = { version = "0.20.1", optional = true, features = [ "recovery" ] }
-sp-state-machine = { version = "0.8.0", optional = true, path = "../state-machine" }
-sp-wasm-interface = { version = "2.0.0", path = "../wasm-interface", default-features = false }
-sp-runtime-interface = { version = "2.0.0", default-features = false, path = "../runtime-interface" }
-sp-trie = { version = "2.0.0", optional = true, path = "../trie" }
-sp-externalities = { version = "0.8.0", optional = true, path = "../externalities" }
-sp-tracing = { version = "2.0.0", default-features = false, path = "../tracing" }
-=======
 sp-core = { version = "3.0.0", default-features = false, path = "../core" }
 sp-keystore = { version = "0.9.0", default-features = false, optional = true, path = "../keystore" }
 sp-std = { version = "3.0.0", default-features = false, path = "../std" }
-libsecp256k1 = { version = "0.3.4", optional = true }
+secp256k1 = { version = "0.20.1", optional = true, features = [ "recovery" ] }
 sp-state-machine = { version = "0.9.0", optional = true, path = "../state-machine" }
 sp-wasm-interface = { version = "3.0.0", path = "../wasm-interface", default-features = false }
 sp-runtime-interface = { version = "3.0.0", default-features = false, path = "../runtime-interface" }
 sp-trie = { version = "3.0.0", optional = true, path = "../trie" }
 sp-externalities = { version = "0.9.0", optional = true, path = "../externalities" }
 sp-tracing = { version = "3.0.0", default-features = false, path = "../tracing" }
->>>>>>> 49a4103f
 log = { version = "0.4.8", optional = true }
 futures = { version = "0.3.1", features = ["thread-pool"], optional = true }
 parking_lot = { version = "0.11.1", optional = true }
